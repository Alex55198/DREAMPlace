##
# @file   PlaceObj.py
# @author Yibo Lin
# @date   Jul 2018
# @brief  Placement model class defining the placement objective.
#

import os
import sys
import time
import numpy as np
import itertools
import logging
import torch 
import torch.autograd as autograd
import torch.nn as nn
import torch.nn.functional as F
import pdb
import gzip
if sys.version_info[0] < 3:
    import cPickle as pickle
else:
    import _pickle as pickle
import dreamplace.ops.weighted_average_wirelength.weighted_average_wirelength as weighted_average_wirelength
import dreamplace.ops.logsumexp_wirelength.logsumexp_wirelength as logsumexp_wirelength
import dreamplace.ops.electric_potential.electric_potential as electric_potential
import dreamplace.ops.density_potential.density_potential as density_potential

class PlaceObj(nn.Module):
    """
    @brief Define placement objective:
        wirelength + density_weight * density penalty
    It includes various ops related to global placement as well.
    """
    def __init__(self, density_weight, params, placedb, data_collections, op_collections, global_place_params):
        """
        @brief initialize ops for placement
        @param density_weight density weight in the objective
        @param params parameters
        @param placedb placement database
        @param data_collections a collection of all data and variables required for constructing the ops
        @param op_collections a collection of all ops
        @param global_place_params global placement parameters for current global placement stage
        """
        super(PlaceObj, self).__init__()

        self.gpu = params.gpu
        self.data_collections = data_collections
        self.op_collections = op_collections
        self.density_weight = torch.tensor([density_weight], dtype=self.data_collections.pos[0].dtype, device=self.data_collections.pos[0].device)
        self.gamma = torch.tensor(10*self.base_gamma(params, placedb), dtype=self.data_collections.pos[0].dtype, device=self.data_collections.pos[0].device)

        # compute weighted average wirelength from position
        name = "%dx%d bins" % (global_place_params["num_bins_x"], global_place_params["num_bins_y"])
        if global_place_params["wirelength"] == "weighted_average":
            self.op_collections.wirelength_op, self.op_collections.update_gamma_op = self.build_weighted_average_wl(params, placedb, self.data_collections, self.op_collections.pin_pos_op)
        elif global_place_params["wirelength"] == "logsumexp":
            self.op_collections.wirelength_op, self.op_collections.update_gamma_op = self.build_logsumexp_wl(params, placedb, self.data_collections, self.op_collections.pin_pos_op)
        else:
            assert 0, "unknown wirelength model %s" % (global_place_params["wirelength"])
        #self.op_collections.density_op = self.build_density_potential(params, placedb, self.data_collections, global_place_params["num_bins_x"], global_place_params["num_bins_y"], padding=1, name)
        self.op_collections.density_op = self.build_electric_potential(params, placedb, self.data_collections, global_place_params["num_bins_x"], global_place_params["num_bins_y"], padding=0, name=name)
        self.op_collections.update_density_weight_op = self.build_update_density_weight(params, placedb)
        self.op_collections.precondition_op = self.build_precondition(params, placedb, self.data_collections)
        self.op_collections.noise_op = self.build_noise(params, placedb, self.data_collections)

        self.iteration = global_place_params["iteration"]
        #self.learning_rate = global_place_params["learning_rate"]*max((placedb.xh-placedb.xl)/global_place_params["num_bins_x"], (placedb.yh-placedb.yl)/global_place_params["num_bins_y"])
        self.learning_rate = global_place_params["learning_rate"]

    def obj_fn(self, pos):
        """
        @brief Compute objective.
            wirelength + density_weight * density penalty
        @param pos locations of cells
        @return objective value
        """
        wirelength = self.op_collections.wirelength_op(pos)
<<<<<<< HEAD
        #if self.gpu: 
        #    torch.cuda.synchronize()
        #print("\t\twirelength forward %.3f ms" % ((time.time()-tt)*1000))
        #tt = time.time()
        density = self.op_collections.density_op(pos)
        #if self.gpu: 
        #    torch.cuda.synchronize()
        #print("\t\tdensity forward %.3f ms" % ((time.time()-tt)*1000))
=======
        density = self.op_collections.density_op(pos)
>>>>>>> d47022b9
        return wirelength + self.density_weight*density

    def obj_and_grad_fn(self, pos):
        """
        @brief compute objective and gradient.
            wirelength + density_weight * density penalty
        @param pos locations of cells
        @return objective value
        """
        #self.check_gradient(pos)
        obj = self.obj_fn(pos)

        if pos.grad is not None:
            pos.grad.zero_()
<<<<<<< HEAD
        #if self.gpu: 
        #    torch.cuda.synchronize()
=======
>>>>>>> d47022b9

        obj.backward()

        self.op_collections.precondition_op(pos.grad)

        return obj, pos.grad

    def forward(self):
        """
        @brief Compute objective with current locations of cells.
        """
        return self.obj_fn(self.data_collections.pos[0])

    def check_gradient(self, pos):
        """
        @brief check gradient for debug
        @param pos locations of cells
        """
        wirelength = self.op_collections.wirelength_op(pos)
        density = self.op_collections.density_op(pos)

        if pos.grad is not None:
            pos.grad.zero_()
        wirelength.backward()
        wirelength_grad = pos.grad.clone()

        pos.grad.zero_()
        density.backward()
        density_grad = pos.grad.clone()

        logging.debug("wirelength_grad\n%s" % (wirelength_grad.view([2, -1]).t()))
        logging.debug("density_grad\n%s" % (density_grad.view([2, -1]).t()))
        pos.grad.zero_()

    def build_weighted_average_wl(self, params, placedb, data_collections, pin_pos_op):
        """
        @brief build the op to compute weighted average wirelength
        @param params parameters
        @param placedb placement database
        @param data_collections a collection of data and variables required for constructing ops
        @param pin_pos_op the op to compute pin locations according to cell locations
        """

        # use WeightedAverageWirelength atomic
        wirelength_for_pin_op = weighted_average_wirelength.WeightedAverageWirelength(
                flat_netpin=data_collections.flat_net2pin_map,
                netpin_start=data_collections.flat_net2pin_start_map,
                pin2net_map=data_collections.pin2net_map, 
                net_weights=data_collections.net_weights, 
                net_mask=data_collections.net_mask_ignore_large_degrees, 
                pin_mask=data_collections.pin_mask_ignore_fixed_macros,
                gamma=self.gamma, 
                algorithm='merged', 
                num_threads=params.num_threads
                )

        # wirelength for position
        def build_wirelength_op(pos):
            return wirelength_for_pin_op(pin_pos_op(pos))

        # update gamma
        base_gamma = self.base_gamma(params, placedb)
        def build_update_gamma_op(iteration, overflow):
            self.update_gamma(iteration, overflow, base_gamma)
            #logging.debug("update gamma to %g" % (wirelength_for_pin_op.gamma.data))

        return build_wirelength_op, build_update_gamma_op

    def build_logsumexp_wl(self, params, placedb, data_collections, pin_pos_op):
        """
        @brief build the op to compute log-sum-exp wirelength
        @param params parameters
        @param placedb placement database
        @param data_collections a collection of data and variables required for constructing ops
        @param pin_pos_op the op to compute pin locations according to cell locations
        """
        gamma = 10*self.base_gamma(params, placedb)
        logging.info("gamma = %g" % (gamma))

        wirelength_for_pin_op = logsumexp_wirelength.LogSumExpWirelength(
                flat_netpin=data_collections.flat_net2pin_map,
                netpin_start=data_collections.flat_net2pin_start_map,
                pin2net_map=data_collections.pin2net_map, 
                net_mask=data_collections.net_mask_ignore_large_degrees, 
                gamma=torch.tensor(gamma, dtype=data_collections.pos[0].dtype, device=data_collections.pos[0].device), 
                algorithm='atomic', 
                num_threads=params.num_threads
                )

        # wirelength for position
        def build_wirelength_op(pos):
            pin_pos = pin_pos_op(pos)
            return wirelength_for_pin_op(pin_pos)

        # update gamma
        base_gamma = self.base_gamma(params, placedb)
        def build_update_gamma_op(iteration, overflow):
            self.update_gamma(iteration, overflow, base_gamma)
            #logging.debug("update gamma to %g" % (wirelength_for_pin_op.gamma.data))

        return build_wirelength_op, build_update_gamma_op

    def build_density_potential(self, params, placedb, data_collections, num_bins_x, num_bins_y, padding, name):
        """
        @brief NTUPlace3 density potential
        @param params parameters
        @param placedb placement database
        @param data_collections a collection of data and variables required for constructing ops
        @param num_bins_x number of bins in horizontal direction
        @param num_bins_y number of bins in vertical direction
        @param padding number of padding bins to left, right, bottom, top of the placement region
        @param name string for printing
        """
        bin_size_x = (placedb.xh-placedb.xl) / num_bins_x
        bin_size_y = (placedb.yh-placedb.yl) / num_bins_y

        xl = placedb.xl - padding*bin_size_x
        xh = placedb.xh + padding*bin_size_x
        yl = placedb.yl - padding*bin_size_y
        yh = placedb.yh + padding*bin_size_y
        local_num_bins_x = num_bins_x + 2*padding
        local_num_bins_y = num_bins_y + 2*padding
        max_num_bins_x = np.ceil((np.amax(placedb.node_size_x)+4*bin_size_x) / bin_size_x)
        max_num_bins_y = np.ceil((np.amax(placedb.node_size_y)+4*bin_size_y) / bin_size_y)
        max_num_bins = max(int(max_num_bins_x), int(max_num_bins_y))
        logging.info("%s #bins %dx%d, bin sizes %gx%g, max_num_bins = %d, padding = %d" % (name, local_num_bins_x, local_num_bins_y, bin_size_x/placedb.row_height, bin_size_y/placedb.row_height, max_num_bins, padding))
        if local_num_bins_x < max_num_bins:
            logging.warning("local_num_bins_x (%d) < max_num_bins (%d)" % (local_num_bins_x, max_num_bins))
        if local_num_bins_y < max_num_bins:
            logging.warning("local_num_bins_y (%d) < max_num_bins (%d)" % (local_num_bins_y, max_num_bins))

        node_size_x = placedb.node_size_x
        node_size_y = placedb.node_size_y

        # coefficients
        ax = (4 / (node_size_x + 2*bin_size_x) / (node_size_x + 4*bin_size_x)).astype(placedb.dtype).reshape([placedb.num_nodes, 1])
        bx = (2 / bin_size_x / (node_size_x + 4*bin_size_x)).astype(placedb.dtype).reshape([placedb.num_nodes, 1])
        ay = (4 / (node_size_y + 2*bin_size_y) / (node_size_y + 4*bin_size_y)).astype(placedb.dtype).reshape([placedb.num_nodes, 1])
        by = (2 / bin_size_y / (node_size_y + 4*bin_size_y)).astype(placedb.dtype).reshape([placedb.num_nodes, 1])

        # bell shape overlap function
        def npfx1(dist):
            # ax will be broadcast from num_nodes*1 to num_nodes*num_bins_x
            return 1.0-ax.reshape([placedb.num_nodes, 1])*np.square(dist)
        def npfx2(dist):
            # bx will be broadcast from num_nodes*1 to num_nodes*num_bins_x
            return bx.reshape([placedb.num_nodes, 1])*np.square(dist-node_size_x/2-2*bin_size_x).reshape([placedb.num_nodes, 1])
        def npfy1(dist):
            # ay will be broadcast from num_nodes*1 to num_nodes*num_bins_y
            return 1.0-ay.reshape([placedb.num_nodes, 1])*np.square(dist)
        def npfy2(dist):
            # by will be broadcast from num_nodes*1 to num_nodes*num_bins_y
            return by.reshape([placedb.num_nodes, 1])*np.square(dist-node_size_y/2-2*bin_size_y).reshape([placedb.num_nodes, 1])
        # should not use integral, but sum; basically sample 5 distances, -2wb, -wb, 0, wb, 2wb; the sum does not change much when shifting cells
        integral_potential_x = npfx1(0) + 2*npfx1(bin_size_x) + 2*npfx2(2*bin_size_x)
        cx = (node_size_x.reshape([placedb.num_nodes, 1]) / integral_potential_x).reshape([placedb.num_nodes, 1])
        # should not use integral, but sum; basically sample 5 distances, -2wb, -wb, 0, wb, 2wb; the sum does not change much when shifting cells
        integral_potential_y = npfy1(0) + 2*npfy1(bin_size_y) + 2*npfy2(2*bin_size_y)
        cy = (node_size_y.reshape([placedb.num_nodes, 1]) / integral_potential_y).reshape([placedb.num_nodes, 1])

        return density_potential.DensityPotential(
                node_size_x=data_collections.node_size_x, node_size_y=data_collections.node_size_y,
                ax=torch.tensor(ax.ravel(), dtype=data_collections.pos[0].dtype, device=data_collections.pos[0].device), bx=torch.tensor(bx.ravel(), dtype=data_collections.pos[0].dtype, device=data_collections.pos[0].device), cx=torch.tensor(cx.ravel(), dtype=data_collections.pos[0].dtype, device=data_collections.pos[0].device),
                ay=torch.tensor(ay.ravel(), dtype=data_collections.pos[0].dtype, device=data_collections.pos[0].device), by=torch.tensor(by.ravel(), dtype=data_collections.pos[0].dtype, device=data_collections.pos[0].device), cy=torch.tensor(cy.ravel(), dtype=data_collections.pos[0].dtype, device=data_collections.pos[0].device),
                bin_center_x=data_collections.bin_center_x_padded(padding), bin_center_y=data_collections.bin_center_y_padded(padding),
                target_density=params.target_density,
                num_movable_nodes=placedb.num_movable_nodes,
                num_terminals=placedb.num_terminals,
                num_filler_nodes=placedb.num_filler_nodes,
                xl=xl, yl=yl,
                xh=xh, yh=yh,
                bin_size_x=bin_size_x, bin_size_y=bin_size_y,
                padding=padding,
                sigma=(1.0/16)*placedb.width/bin_size_x, 
                delta=2.0, 
                num_threads=params.num_threads
                )

    def build_electric_potential(self, params, placedb, data_collections, num_bins_x, num_bins_y, padding, name):
        """
        @brief e-place electrostatic potential
        @param params parameters
        @param placedb placement database
        @param data_collections a collection of data and variables required for constructing ops
        @param num_bins_x number of bins in horizontal direction
        @param num_bins_y number of bins in vertical direction
        @param padding number of padding bins to left, right, bottom, top of the placement region
        @param name string for printing
        """
        bin_size_x = (placedb.xh-placedb.xl) / num_bins_x
        bin_size_y = (placedb.yh-placedb.yl) / num_bins_y

        xl = placedb.xl - padding*bin_size_x
        xh = placedb.xh + padding*bin_size_x
        yl = placedb.yl - padding*bin_size_y
        yh = placedb.yh + padding*bin_size_y
        local_num_bins_x = num_bins_x + 2*padding
        local_num_bins_y = num_bins_y + 2*padding
        max_num_bins_x = np.ceil((np.amax(placedb.node_size_x[0:placedb.num_movable_nodes])+2*bin_size_x) / bin_size_x)
        max_num_bins_y = np.ceil((np.amax(placedb.node_size_y[0:placedb.num_movable_nodes])+2*bin_size_y) / bin_size_y)
        max_num_bins = max(int(max_num_bins_x), int(max_num_bins_y))
        logging.info("%s #bins %dx%d, bin sizes %gx%g, max_num_bins = %d, padding = %d" % (name, local_num_bins_x, local_num_bins_y, bin_size_x/placedb.row_height, bin_size_y/placedb.row_height, max_num_bins, padding))
        if local_num_bins_x < max_num_bins:
            logging.warning("local_num_bins_x (%d) < max_num_bins (%d)" % (local_num_bins_x, max_num_bins))
        if local_num_bins_y < max_num_bins:
            logging.warning("local_num_bins_y (%d) < max_num_bins (%d)" % (local_num_bins_y, max_num_bins))

        return electric_potential.ElectricPotential(
                node_size_x=data_collections.node_size_x, node_size_y=data_collections.node_size_y,
                bin_center_x=data_collections.bin_center_x_padded(placedb, padding), bin_center_y=data_collections.bin_center_y_padded(placedb, padding),
                target_density=params.target_density,
                xl=xl, yl=yl, xh=xh, yh=yh,
                bin_size_x=bin_size_x, bin_size_y=bin_size_y,
                num_movable_nodes=placedb.num_movable_nodes,
                num_terminals=placedb.num_terminals,
                num_filler_nodes=placedb.num_filler_nodes,
                padding=padding,
                sorted_node_map=data_collections.sorted_node_map,
                fast_mode=True, 
                algorithm='reduce', 
                num_threads=params.num_threads
                )

    def initialize_density_weight(self, params, placedb):
        """
        @brief compute initial density weight
        @param params parameters
        @param placedb placement database
        """
        wirelength = self.op_collections.wirelength_op(self.data_collections.pos[0])
        if self.data_collections.pos[0].grad is not None:
            self.data_collections.pos[0].grad.zero_()
        wirelength.backward()
        wirelength_grad_norm = self.data_collections.pos[0].grad.norm(p=1)
        ######### debug
        #with gzip.open("debug2.pklz", "wb") as f:
        #    pickle.dump([
        #        wirelength.cpu(), 
        #        self.data_collections.pos[0].cpu(), 
        #        self.data_collections.pos[0].grad.cpu(), 
        #        wirelength_grad_norm.cpu()
        #        ], f)
        #    exit()
        ###############

        self.data_collections.pos[0].grad.zero_()
        density = self.op_collections.density_op(self.data_collections.pos[0])
        density.backward()
        density_grad_norm = self.data_collections.pos[0].grad.norm(p=1)

        ######### debug
        #with gzip.open("debug2.pklz", "wb") as f:
        #    pickle.dump([
        #        density.cpu(), 
        #        self.data_collections.pos[0].cpu(), 
        #        self.data_collections.pos[0].grad.cpu(), 
        #        density_grad_norm.cpu()
        #        ], f)
        #    exit()
        ###############

        grad_norm_ratio = wirelength_grad_norm / density_grad_norm
        self.density_weight = torch.tensor([params.density_weight*grad_norm_ratio], dtype=self.data_collections.pos[0].dtype, device=self.data_collections.pos[0].device)

        return self.density_weight

    def build_update_density_weight(self, params, placedb):
        """
        @brief update density weight
        @param params parameters
        @param placedb placement database
        """
        ref_hpwl = params.RePlAce_ref_hpwl
        LOWER_PCOF = params.RePlAce_LOWER_PCOF
        UPPER_PCOF = params.RePlAce_UPPER_PCOF
        def update_density_weight_op(metrics):
            with torch.no_grad():
                delta_hpwl = metrics[-1].hpwl-metrics[-2].hpwl
                if delta_hpwl < 0:
                    #UPPER_PCOF = np.maximum(UPPER_PCOF*np.power(0.9999, float(len(metrics))), 1.03)
                    #mu = UPPER_PCOF
                    mu = UPPER_PCOF*np.maximum(np.power(0.9999, float(len(metrics))), 0.98)
                else:
                    mu = UPPER_PCOF*torch.pow(UPPER_PCOF, -delta_hpwl/ref_hpwl).clamp(min=LOWER_PCOF, max=UPPER_PCOF)
                self.density_weight *= mu

        return update_density_weight_op

    def base_gamma(self, params, placedb):
        """
        @brief compute base gamma
        @param params parameters
        @param placedb placement database
        """
        return 4*(placedb.bin_size_x+placedb.bin_size_y)

    def update_gamma(self, iteration, overflow, base_gamma):
        """
        @brief update gamma in wirelength model
        @param iteration optimization step
        @param overflow evaluated in current step
        @param base_gamma base gamma
        """
        coef = torch.pow(10, (overflow-0.1)*20/9-1)
        self.gamma.data.fill_(base_gamma*coef)
        return True

    def build_noise(self, params, placedb, data_collections):
        """
        @brief add noise to cell locations
        @param params parameters
        @param placedb placement database
        @param data_collections a collection of data and variables required for constructing ops
        """
        node_size = torch.cat([data_collections.node_size_x, data_collections.node_size_y], dim=0).to(data_collections.pos[0].device)
        def noise_op(pos, noise_ratio):
            with torch.no_grad():
                noise = torch.rand_like(pos)
                noise.sub_(0.5).mul_(node_size).mul_(noise_ratio)
                # no noise to fixed cells
                noise[placedb.num_movable_nodes:placedb.num_nodes-placedb.num_filler_nodes].zero_()
                noise[placedb.num_nodes+placedb.num_movable_nodes:2*placedb.num_nodes-placedb.num_filler_nodes].zero_()
                return pos.add_(noise)

        return noise_op

    def build_precondition(self, params, placedb, data_collections):
        """
        @brief preconditioning to gradient
        @param params parameters
        @param placedb placement database
        @param data_collections a collection of data and variables required for constructing ops
        """
        num_pins_in_nodes = np.zeros(placedb.num_nodes)
        for  i in range(placedb.num_physical_nodes):
            num_pins_in_nodes[i] = len(placedb.node2pin_map[i])
        num_pins_in_nodes = torch.tensor(num_pins_in_nodes, dtype=data_collections.pos[0].dtype, device=data_collections.pos[0].device)
        node_areas = torch.tensor(placedb.node_size_x*placedb.node_size_y, dtype=data_collections.pos[0].dtype, device=data_collections.pos[0].device)

        def precondition_op(grad):
            precond = num_pins_in_nodes + self.density_weight*node_areas
            precond.clamp_(min=1.0)
            grad[0:placedb.num_nodes].div_(precond)
            grad[placedb.num_nodes:placedb.num_nodes*2].div_(precond)
            #for p in pos:
            #    grad_norm = p.grad.norm(p=2)
            #    logging.debug("grad_norm = %g" % (grad_norm.data))
            #    p.grad.div_(grad_norm.data)
            #    logging.debug("grad_norm = %g" % (p.grad.norm(p=2).data))
            #grad.data[0:placedb.num_movable_nodes].div_(grad[0:placedb.num_movable_nodes].norm(p=2))
            #grad.data[placedb.num_nodes:placedb.num_nodes+placedb.num_movable_nodes].div_(grad[placedb.num_nodes:placedb.num_nodes+placedb.num_movable_nodes].norm(p=2))

            return grad

        return precondition_op
<|MERGE_RESOLUTION|>--- conflicted
+++ resolved
@@ -76,18 +76,7 @@
         @return objective value
         """
         wirelength = self.op_collections.wirelength_op(pos)
-<<<<<<< HEAD
-        #if self.gpu: 
-        #    torch.cuda.synchronize()
-        #print("\t\twirelength forward %.3f ms" % ((time.time()-tt)*1000))
-        #tt = time.time()
         density = self.op_collections.density_op(pos)
-        #if self.gpu: 
-        #    torch.cuda.synchronize()
-        #print("\t\tdensity forward %.3f ms" % ((time.time()-tt)*1000))
-=======
-        density = self.op_collections.density_op(pos)
->>>>>>> d47022b9
         return wirelength + self.density_weight*density
 
     def obj_and_grad_fn(self, pos):
@@ -102,11 +91,6 @@
 
         if pos.grad is not None:
             pos.grad.zero_()
-<<<<<<< HEAD
-        #if self.gpu: 
-        #    torch.cuda.synchronize()
-=======
->>>>>>> d47022b9
 
         obj.backward()
 
@@ -326,7 +310,7 @@
                 padding=padding,
                 sorted_node_map=data_collections.sorted_node_map,
                 fast_mode=True, 
-                algorithm='reduce', 
+                algorithm='reduce' if params.deterministic_flag else 'atomic', 
                 num_threads=params.num_threads
                 )
 
