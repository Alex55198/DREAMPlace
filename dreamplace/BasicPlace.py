##
# @file   BasicPlace.py
# @author Yibo Lin
# @date   Jun 2018
# @brief  Base placement class 
#

import os 
import sys
import time 
import gzip 
if sys.version_info[0] < 3: 
    import cPickle as pickle
else:
    import _pickle as pickle
import re 
import numpy as np 
import logging
import torch 
import torch.nn as nn
import dreamplace.ops.move_boundary.move_boundary as move_boundary 
import dreamplace.ops.hpwl.hpwl as hpwl 
import dreamplace.ops.density_overflow.density_overflow as density_overflow 
import dreamplace.ops.electric_potential.electric_overflow as electric_overflow 
import dreamplace.ops.rmst_wl.rmst_wl as rmst_wl 
import dreamplace.ops.greedy_legalize.greedy_legalize as greedy_legalize 
import dreamplace.ops.draw_place.draw_place as draw_place 
import dreamplace.ops.pin_pos.pin_pos as pin_pos
<<<<<<< HEAD
=======
import dreamplace.ops.global_swap.global_swap as global_swap 
import dreamplace.ops.k_reorder.k_reorder as k_reorder
import dreamplace.ops.independent_set_matching.independent_set_matching as independent_set_matching
>>>>>>> d47022b9
import pdb 

class PlaceDataCollection (object):
    """
    @brief A wraper for all data tensors on device for building ops 
    """
    def __init__(self, pos, params, placedb, device):
        """
        @brief initialization 
        @param pos locations of cells 
        @param params parameters 
        @param placedb placement database 
        @param device cpu or cuda 
        """
        torch.set_num_threads(params.num_threads)
        # position should be parameter 
        self.pos = pos 
        # other tensors required to build ops 
        self.node_size_x = torch.from_numpy(placedb.node_size_x).to(device)
        self.node_size_y = torch.from_numpy(placedb.node_size_y).to(device)

        self.pin_offset_x = torch.tensor(placedb.pin_offset_x, dtype=self.pos[0].dtype, device=device)
        self.pin_offset_y = torch.tensor(placedb.pin_offset_y, dtype=self.pos[0].dtype, device=device)

        self.pin2node_map = torch.from_numpy(placedb.pin2node_map).to(device)
        self.flat_node2pin_map = torch.from_numpy(placedb.flat_node2pin_map).to(device)
        self.flat_node2pin_start_map = torch.from_numpy(placedb.flat_node2pin_start_map).to(device)

        self.pin2net_map = torch.from_numpy(placedb.pin2net_map).to(device)
        self.flat_net2pin_map = torch.from_numpy(placedb.flat_net2pin_map).to(device)
        self.flat_net2pin_start_map = torch.from_numpy(placedb.flat_net2pin_start_map).to(device)
        if np.amin(placedb.net_weights) != np.amax(placedb.net_weights): # weights are meaningful 
            self.net_weights = torch.from_numpy(placedb.net_weights).to(device)
        else: # an empty tensor 
            logging.warning("net weights are all the same, ignored")
            self.net_weights = torch.Tensor().to(device)

        self.net_mask_all = torch.from_numpy(np.ones(placedb.num_nets, dtype=np.uint8)).to(device) # all nets included 
        net_degrees = np.array([len(net2pin) for net2pin in placedb.net2pin_map])
        net_mask = np.logical_and(2 <= net_degrees, net_degrees < params.ignore_net_degree).astype(np.uint8)
        self.net_mask_ignore_large_degrees = torch.from_numpy(net_mask).to(device) # nets with large degrees are ignored 

        # avoid computing gradient for fixed macros 
        # 1 is for fixed macros 
        self.pin_mask_ignore_fixed_macros = (self.pin2node_map >= placedb.num_movable_nodes)

        self.bin_center_x = torch.from_numpy(placedb.bin_center_x).to(device)
        self.bin_center_y = torch.from_numpy(placedb.bin_center_y).to(device)

        # sort nodes by size, return their sorted indices, designed for memory coalesce in electrical force
        movable_size_x = self.node_size_x[:placedb.num_movable_nodes]
        _, self.sorted_node_map = torch.sort(movable_size_x)
        self.sorted_node_map = self.sorted_node_map.to(torch.int32) 
        # self.sorted_node_map = torch.arange(0, placedb.num_movable_nodes, dtype=torch.int32, device=device)

        # logging.debug(self.node_size_x[placedb.num_movable_nodes//2 :placedb.num_movable_nodes//2+20])
        # logging.debug(self.sorted_node_map[placedb.num_movable_nodes//2 :placedb.num_movable_nodes//2+20])
        # logging.debug(self.node_size_x[self.sorted_node_map[0: 10].long()])
        # logging.debug(self.node_size_x[self.sorted_node_map[-10:].long()])

        
    def bin_center_x_padded(self, placedb, padding): 
        """
        @brief compute array of bin center horizontal coordinates with padding 
        @param placedb placement database 
        @param padding number of bins padding to boundary of placement region 
        """
        if padding == 0: 
            return self.bin_center_x 
        else:
            local_num_bins_x = num_bins_x + 2*padding 
            xl = placedb.xl - padding*bin_size_x
            xh = placedb.xh + padding*bin_size_x
            self.bin_center_x_padded = torch.from_numpy(placedb.bin_centers(xl, xh, bin_size_x)).to(device)
            return self.bin_center_x_padded

    def bin_center_y_padded(self, placedb, padding): 
        """
        @brief compute array of bin center vertical coordinates with padding 
        @param placedb placement database 
        @param padding number of bins padding to boundary of placement region 
        """
        if padding == 0: 
            return self.bin_center_y 
        else:
            local_num_bins_y = num_bins_y + 2*padding 
            yl = placedb.yl - padding*bin_size_y
            yh = placedb.yh + padding*bin_size_y
            self.bin_center_y_padded = torch.from_numpy(placedb.bin_centers(yl, yh, bin_size_y)).to(device)
            return self.bin_center_y_padded

class PlaceOpCollection (object):
    """
    @brief A wrapper for all ops 
    """
    def __init__(self):
        """
        @brief initialization
        """
        self.pin_pos_op = None 
        self.move_boundary_op = None 
        self.hpwl_op = None
        self.rmst_wl_op = None 
        self.density_overflow_op = None 
        self.greedy_legalize_op = None 
        self.detailed_place_op = None
        self.wirelength_op = None 
        self.update_gamma_op = None 
        self.density_op = None 
        self.update_density_weight_op = None
        self.precondition_op = None 
        self.noise_op = None 
        self.draw_place_op = None

class BasicPlace (nn.Module):
    """
    @brief Base placement class. 
    All placement engines should be derived from this class. 
    """
    def __init__(self, params, placedb):
        """
        @brief initialization
        @param params parameter 
        @param placedb placement database 
        """
        torch.manual_seed(params.random_seed)
        super(BasicPlace, self).__init__()

        tt = time.time()
        self.init_pos = np.zeros(placedb.num_nodes*2, dtype=placedb.dtype)
        # x position 
        self.init_pos[0:placedb.num_physical_nodes] = placedb.node_x
        if params.global_place_flag and params.random_center_init_flag: # move to center of layout 
            logging.info("move cells to the center of layout with random noise")
            self.init_pos[0:placedb.num_movable_nodes] = np.random.normal(loc=(placedb.xl*1.0+placedb.xh*1.0)/2, scale=(placedb.xh-placedb.xl)*0.001, size=placedb.num_movable_nodes)
        #self.init_pos[0:placedb.num_movable_nodes] = init_x[0:placedb.num_movable_nodes]*0.01 + (placedb.xl+placedb.xh)/2
        # y position 
        self.init_pos[placedb.num_nodes:placedb.num_nodes+placedb.num_physical_nodes] = placedb.node_y
        if params.global_place_flag and params.random_center_init_flag: # move to center of layout 
            self.init_pos[placedb.num_nodes:placedb.num_nodes+placedb.num_movable_nodes] = np.random.normal(loc=(placedb.yl*1.0+placedb.yh*1.0)/2, scale=(placedb.yh-placedb.yl)*0.001, size=placedb.num_movable_nodes)
        #init_y[0:placedb.num_movable_nodes] = init_y[0:placedb.num_movable_nodes]*0.01 + (placedb.yl+placedb.yh)/2

        if placedb.num_filler_nodes: # uniformly distribute filler cells in the layout 
            self.init_pos[placedb.num_physical_nodes:placedb.num_nodes] = np.random.uniform(low=placedb.xl, high=placedb.xh-placedb.node_size_x[-placedb.num_filler_nodes], size=placedb.num_filler_nodes)
            self.init_pos[placedb.num_nodes+placedb.num_physical_nodes:placedb.num_nodes*2] = np.random.uniform(low=placedb.yl, high=placedb.yh-placedb.node_size_y[-placedb.num_filler_nodes], size=placedb.num_filler_nodes)

        logging.debug("prepare init_pos takes %.2f seconds" % (time.time()-tt))

        self.device = torch.device("cuda" if params.gpu else "cpu")

        # position should be parameter 
        # must be defined in BasicPlace 
        tt = time.time()
        self.pos = nn.ParameterList([nn.Parameter(torch.from_numpy(self.init_pos).to(self.device))])
        logging.debug("build pos takes %.2f seconds" % (time.time()-tt))
        # shared data on device for building ops  
        # I do not want to construct the data from placedb again and again for each op 
        tt = time.time()
        self.data_collections = PlaceDataCollection(self.pos, params, placedb, self.device)
        logging.debug("build data_collections takes %.2f seconds" % (time.time()-tt))
        # similarly I wrap all ops 
        tt = time.time()
        self.op_collections = PlaceOpCollection()
        logging.debug("build op_collections takes %.2f seconds" % (time.time()-tt))

        tt = time.time()
        # position to pin position
        self.op_collections.pin_pos_op = self.build_pin_pos(params, placedb, self.data_collections, self.device)
        # bound nodes to layout region 
        self.op_collections.move_boundary_op = self.build_move_boundary(params, placedb, self.data_collections, self.device)
        # hpwl and density overflow ops for evaluation 
        self.op_collections.hpwl_op = self.build_hpwl(params, placedb, self.data_collections, self.op_collections.pin_pos_op, self.device)
        # rectilinear minimum steiner tree wirelength from flute 
        # can only be called once 
        #self.op_collections.rmst_wl_op = self.build_rmst_wl(params, placedb, self.op_collections.pin_pos_op, torch.device("cpu"))
        #self.op_collections.density_overflow_op = self.build_density_overflow(params, placedb, self.data_collections, self.device)
        self.op_collections.density_overflow_op = self.build_electric_overflow(params, placedb, self.data_collections, self.device)
        # legalization 
        self.op_collections.greedy_legalize_op = self.build_greedy_legalization(params, placedb, self.data_collections, self.device)
        # detailed placement 
        self.op_collections.detailed_place_op = self.build_detailed_placement(params, placedb, self.data_collections, self.device)
        # draw placement 
        self.op_collections.draw_place_op = self.build_draw_placement(params, placedb)

        # flag for rmst_wl_op
        # can only read once 
        self.read_lut_flag = True

        logging.debug("build BasicPlace ops takes %.2f seconds" % (time.time()-tt))

    def __call__(self, params, placedb):
        """
        @brief Solve placement.  
        placeholder for derived classes. 
        @param params parameters 
        @param placedb placement database 
        """
        pass 

    def build_pin_pos(self, params, placedb, data_collections, device):
        """
        @brief sum up the pins for each cell 
        @param params parameters 
        @param placedb placement database 
        @param data_collections a collection of all data and variables required for constructing the ops 
        @param device cpu or cuda 
        """
<<<<<<< HEAD
        """
        def build_pin_pos_op(pos): 
            pin_x = data_collections.pin_offset_x.add(torch.index_select(pos[0:placedb.num_physical_nodes], dim=0, index=data_collections.pin2node_map.long()))
            pin_y = data_collections.pin_offset_y.add(torch.index_select(pos[placedb.num_nodes:placedb.num_nodes+placedb.num_physical_nodes], dim=0, index=data_collections.pin2node_map.long()))
            pin_pos = torch.cat([pin_x, pin_y], dim=0)

            return pin_pos""" 
=======
        # Yibo: I found CPU version of this is super slow, more than 2s for ISPD2005 bigblue4 with 10 threads. 
        # So I implemented a custom CPU version, which is around 20ms
        #pin2node_map = data_collections.pin2node_map.long()
        #def build_pin_pos_op(pos): 
        #    pin_x = data_collections.pin_offset_x.add(torch.index_select(pos[0:placedb.num_physical_nodes], dim=0, index=pin2node_map))
        #    pin_y = data_collections.pin_offset_y.add(torch.index_select(pos[placedb.num_nodes:placedb.num_nodes+placedb.num_physical_nodes], dim=0, index=pin2node_map))
        #    pin_pos = torch.cat([pin_x, pin_y], dim=0)

        #    return pin_pos 
        #return build_pin_pos_op
>>>>>>> d47022b9

        return pin_pos.PinPos(
                pin_offset_x=data_collections.pin_offset_x, 
                pin_offset_y=data_collections.pin_offset_y, 
                pin2node_map=data_collections.pin2node_map, 
                flat_node2pin_map=data_collections.flat_node2pin_map, 
                flat_node2pin_start_map=data_collections.flat_node2pin_start_map, 
<<<<<<< HEAD
                num_physical_nodes=placedb.num_physical_nodes,
                algorithm='segment',
=======
                num_physical_nodes=placedb.num_physical_nodes, 
>>>>>>> d47022b9
                num_threads=params.num_threads
                )

    def build_move_boundary(self, params, placedb, data_collections, device):
        """
        @brief bound nodes into layout region 
        @param params parameters 
        @param placedb placement database 
        @param data_collections a collection of all data and variables required for constructing the ops 
        @param device cpu or cuda 
        """
        return move_boundary.MoveBoundary(
                data_collections.node_size_x, data_collections.node_size_y, 
                xl=placedb.xl, yl=placedb.yl, xh=placedb.xh, yh=placedb.yh, 
                num_movable_nodes=placedb.num_movable_nodes, 
                num_filler_nodes=placedb.num_filler_nodes, 
                num_threads=params.num_threads
                )

    def build_hpwl(self, params, placedb, data_collections, pin_pos_op, device):
        """
        @brief compute half-perimeter wirelength 
        @param params parameters 
        @param placedb placement database 
        @param data_collections a collection of all data and variables required for constructing the ops 
        @param pin_pos_op the op to compute pin locations according to cell locations 
        @param device cpu or cuda 
        """

        wirelength_for_pin_op = hpwl.HPWL(
                flat_netpin=data_collections.flat_net2pin_map, 
                netpin_start=data_collections.flat_net2pin_start_map,
                pin2net_map=data_collections.pin2net_map, 
                net_weights=data_collections.net_weights, 
                net_mask=data_collections.net_mask_all, 
                algorithm='net-by-net', 
                num_threads=params.num_threads
                )

        # wirelength for position 
        def build_wirelength_op(pos): 
            return wirelength_for_pin_op(pin_pos_op(pos))

        return build_wirelength_op

    def build_rmst_wl(self, params, placedb, pin_pos_op, device):
        """
        @brief compute rectilinear minimum spanning tree wirelength with flute 
        @param params parameters 
        @param placedb placement database 
        @param pin_pos_op the op to compute pin locations according to cell locations 
        @param device cpu or cuda 
        """
        # wirelength cost 

        POWVFILE = os.path.abspath(os.path.join(os.path.dirname(__file__), "../../thirdparty/flute-3.1/POWV9.dat"))
        POSTFILE = os.path.abspath(os.path.join(os.path.dirname(__file__), "../../thirdparty/flute-3.1/POST9.dat"))
        logging.info("POWVFILE = %s" % (POWVFILE))
        logging.info("POSTFILE = %s" % (POSTFILE))
        wirelength_for_pin_op = rmst_wl.RMSTWL(
                flat_netpin=torch.from_numpy(placedb.flat_net2pin_map).to(device), 
                netpin_start=torch.from_numpy(placedb.flat_net2pin_start_map).to(device),
                ignore_net_degree=params.ignore_net_degree, 
                POWVFILE=POWVFILE, 
                POSTFILE=POSTFILE
                )

        # wirelength for position 
        def build_wirelength_op(pos): 
            pin_pos = pin_pos_op(pos)
            wls = wirelength_for_pin_op(pin_pos.clone().cpu(), self.read_lut_flag)
            self.read_lut_flag = False
            return wls 

        return build_wirelength_op

    def build_density_overflow(self, params, placedb, data_collections, device):
        """
        @brief compute density overflow 
        @param params parameters 
        @param placedb placement database 
        @param data_collections a collection of all data and variables required for constructing the ops 
        @param device cpu or cuda 
        """
        return density_overflow.DensityOverflow(
                data_collections.node_size_x, data_collections.node_size_x, 
                data_collections.bin_center_x, data_collections.bin_center_y, 
                target_density=params.target_density, 
                xl=placedb.xl, yl=placedb.yl, xh=placedb.xh, yh=placedb.yh, 
                bin_size_x=placedb.bin_size_x, bin_size_y=placedb.bin_size_y, 
                num_movable_nodes=placedb.num_movable_nodes, 
                num_terminals=placedb.num_terminals, 
                num_filler_nodes=0,
                algorithm='by-node', 
                num_threads=params.num_threads
                )

    def build_electric_overflow(self, params, placedb, data_collections, device):
        """
        @brief compute electric density overflow 
        @param params parameters 
        @param placedb placement database 
        @param data_collections a collection of all data and variables required for constructing the ops 
        @param device cpu or cuda 
        """
        return electric_overflow.ElectricOverflow(
                data_collections.node_size_x, data_collections.node_size_y, 
                data_collections.bin_center_x, data_collections.bin_center_y, 
                target_density=params.target_density, 
                xl=placedb.xl, yl=placedb.yl, xh=placedb.xh, yh=placedb.yh, 
                bin_size_x=placedb.bin_size_x, bin_size_y=placedb.bin_size_y, 
                num_movable_nodes=placedb.num_movable_nodes, 
                num_terminals=placedb.num_terminals, 
                num_filler_nodes=0,
                padding=0, 
<<<<<<< HEAD
                algorithm='reduce', 
=======
                sorted_node_map=data_collections.sorted_node_map,
>>>>>>> d47022b9
                num_threads=params.num_threads
                )

    def build_greedy_legalization(self, params, placedb, data_collections, device):
        """
        @brief greedy legalization 
        @param params parameters 
        @param placedb placement database 
        @param data_collections a collection of all data and variables required for constructing the ops 
        @param device cpu or cuda 
        """
        return greedy_legalize.GreedyLegalize(
                node_size_x=data_collections.node_size_x, node_size_y=data_collections.node_size_y, 
                xl=placedb.xl, yl=placedb.yl, xh=placedb.xh, yh=placedb.yh, 
                site_width=placedb.site_width, row_height=placedb.row_height, 
                num_bins_x=1, num_bins_y=64, 
                #num_bins_x=64, num_bins_y=64, 
                num_movable_nodes=placedb.num_movable_nodes, 
                num_filler_nodes=placedb.num_filler_nodes
                )

    def build_detailed_placement(self, params, placedb, data_collections, device):
        """
        @brief detailed placement consisting of global swap and independent set matching 
        @param params parameters 
        @param placedb placement database 
        @param data_collections a collection of all data and variables required for constructing the ops 
        @param device cpu or cuda 
        """
        gs = global_swap.GlobalSwap(
                node_size_x=data_collections.node_size_x, node_size_y=data_collections.node_size_y, 
                flat_net2pin_map=data_collections.flat_net2pin_map, flat_net2pin_start_map=data_collections.flat_net2pin_start_map, pin2net_map=data_collections.pin2net_map, 
                flat_node2pin_map=data_collections.flat_node2pin_map, flat_node2pin_start_map=data_collections.flat_node2pin_start_map, pin2node_map=data_collections.pin2node_map, 
                pin_offset_x=data_collections.pin_offset_x, pin_offset_y=data_collections.pin_offset_y, 
                net_mask=data_collections.net_mask_ignore_large_degrees, 
                xl=placedb.xl, yl=placedb.yl, xh=placedb.xh, yh=placedb.yh, 
                site_width=placedb.site_width, row_height=placedb.row_height, 
                #num_bins_x=placedb.num_bins_x//16, num_bins_y=placedb.num_bins_y//16, 
                num_bins_x=placedb.num_bins_x//2, num_bins_y=placedb.num_bins_y//2, 
                num_movable_nodes=placedb.num_movable_nodes, 
                num_filler_nodes=placedb.num_filler_nodes, 
                batch_size=256, 
                max_iters=2, 
                algorithm='concurrent', 
                num_threads=params.num_threads
                )
        kr = k_reorder.KReorder(
                node_size_x=data_collections.node_size_x, node_size_y=data_collections.node_size_y, 
                flat_net2pin_map=data_collections.flat_net2pin_map, flat_net2pin_start_map=data_collections.flat_net2pin_start_map, pin2net_map=data_collections.pin2net_map, 
                flat_node2pin_map=data_collections.flat_node2pin_map, flat_node2pin_start_map=data_collections.flat_node2pin_start_map, pin2node_map=data_collections.pin2node_map, 
                pin_offset_x=data_collections.pin_offset_x, pin_offset_y=data_collections.pin_offset_y, 
                net_mask=data_collections.net_mask_ignore_large_degrees, 
                xl=placedb.xl, yl=placedb.yl, xh=placedb.xh, yh=placedb.yh, 
                site_width=placedb.site_width, row_height=placedb.row_height, 
                num_bins_x=placedb.num_bins_x, num_bins_y=placedb.num_bins_y, 
                num_movable_nodes=placedb.num_movable_nodes, 
                num_filler_nodes=placedb.num_filler_nodes, 
                K=4, 
                max_iters=2, 
                num_threads=params.num_threads
                )
        ism = independent_set_matching.IndependentSetMatching(
                node_size_x=data_collections.node_size_x, node_size_y=data_collections.node_size_y, 
                flat_net2pin_map=data_collections.flat_net2pin_map, flat_net2pin_start_map=data_collections.flat_net2pin_start_map, pin2net_map=data_collections.pin2net_map, 
                flat_node2pin_map=data_collections.flat_node2pin_map, flat_node2pin_start_map=data_collections.flat_node2pin_start_map, pin2node_map=data_collections.pin2node_map, 
                pin_offset_x=data_collections.pin_offset_x, pin_offset_y=data_collections.pin_offset_y, 
                net_mask=data_collections.net_mask_ignore_large_degrees, 
                xl=placedb.xl, yl=placedb.yl, xh=placedb.xh, yh=placedb.yh, 
                site_width=placedb.site_width, row_height=placedb.row_height, 
                num_bins_x=placedb.num_bins_x, num_bins_y=placedb.num_bins_y, 
                num_movable_nodes=placedb.num_movable_nodes, 
                num_filler_nodes=placedb.num_filler_nodes, 
                batch_size=2048, 
                set_size=128, 
                max_iters=50, 
                algorithm='concurrent', 
                num_threads=params.num_threads
                )

        # wirelength for position 
        def build_detailed_placement_op(pos): 
            logging.info("Start ABCDPlace for refinement")
            pos1 = pos 
            for i in range(1): 
                pos1 = kr(pos1)
                pos1 = ism(pos1)
                pos1 = gs(pos1)
                pos1 = kr(pos1)
            return pos1 
        return build_detailed_placement_op

    def build_draw_placement(self, params, placedb):
        """
        @brief plot placement  
        @param params parameters 
        @param placedb placement database 
        """
        return draw_place.DrawPlace(placedb)

    def validate(self, placedb, pos, iteration):
        """
        @brief validate placement 
        @param placedb placement database 
        @param pos locations of cells 
        @param iteration optimization step 
        """
        pos = torch.from_numpy(pos).to(self.device)
        hpwl = self.op_collections.hpwl_op(pos)
        #rmst_wls = self.rmst_wl_op(pos)
        #rmst_wl = rmst_wls.sum()
        overflow, max_density = self.op_collections.density_overflow_op(pos)

        #return hpwl, rmst_wl, overflow, max_density
        return hpwl, overflow, max_density

    def plot(self, params, placedb, iteration, pos): 
        """
        @brief plot layout
        @param params parameters 
        @param placedb placement database 
        @param iteration optimization step 
        @param pos locations of cells 
        """
        tt = time.time()
        figname = "%s/plot/iter%s.png" % (params.result_dir, '{:04}'.format(iteration))
        os.system("mkdir -p %s" % (os.path.dirname(figname)))
        if isinstance(pos, np.ndarray):
            pos = torch.from_numpy(pos)
        self.op_collections.draw_place_op(pos, figname)
        logging.info("plotting to %s takes %.3f seconds" % (figname, time.time()-tt))

    def dump(self, params, placedb, pos, filename):
        """
        @brief dump intermediate solution as compressed pickle file (.pklz)
        @param params parameters 
        @param placedb placement database 
        @param iteration optimization step 
        @param pos locations of cells 
        @param filename output file name 
        """
        with gzip.open(filename, "wb") as f:
            pickle.dump((self.data_collections.node_size_x.cpu(), self.data_collections.node_size_y.cpu(), 
                self.data_collections.flat_net2pin_map.cpu(), self.data_collections.flat_net2pin_start_map.cpu(), self.data_collections.pin2net_map.cpu(), 
                self.data_collections.flat_node2pin_map.cpu(), self.data_collections.flat_node2pin_start_map.cpu(), self.data_collections.pin2node_map.cpu(), 
                self.data_collections.pin_offset_x.cpu(), self.data_collections.pin_offset_y.cpu(), 
                self.data_collections.net_mask_ignore_large_degrees.cpu(), 
                placedb.xl, placedb.yl, placedb.xh, placedb.yh, 
                placedb.site_width, placedb.row_height, 
                placedb.num_bins_x, placedb.num_bins_y, 
                placedb.num_movable_nodes, 
                placedb.num_filler_nodes, 
                pos 
                ), f)<|MERGE_RESOLUTION|>--- conflicted
+++ resolved
@@ -26,12 +26,9 @@
 import dreamplace.ops.greedy_legalize.greedy_legalize as greedy_legalize 
 import dreamplace.ops.draw_place.draw_place as draw_place 
 import dreamplace.ops.pin_pos.pin_pos as pin_pos
-<<<<<<< HEAD
-=======
 import dreamplace.ops.global_swap.global_swap as global_swap 
 import dreamplace.ops.k_reorder.k_reorder as k_reorder
 import dreamplace.ops.independent_set_matching.independent_set_matching as independent_set_matching
->>>>>>> d47022b9
 import pdb 
 
 class PlaceDataCollection (object):
@@ -239,15 +236,6 @@
         @param data_collections a collection of all data and variables required for constructing the ops 
         @param device cpu or cuda 
         """
-<<<<<<< HEAD
-        """
-        def build_pin_pos_op(pos): 
-            pin_x = data_collections.pin_offset_x.add(torch.index_select(pos[0:placedb.num_physical_nodes], dim=0, index=data_collections.pin2node_map.long()))
-            pin_y = data_collections.pin_offset_y.add(torch.index_select(pos[placedb.num_nodes:placedb.num_nodes+placedb.num_physical_nodes], dim=0, index=data_collections.pin2node_map.long()))
-            pin_pos = torch.cat([pin_x, pin_y], dim=0)
-
-            return pin_pos""" 
-=======
         # Yibo: I found CPU version of this is super slow, more than 2s for ISPD2005 bigblue4 with 10 threads. 
         # So I implemented a custom CPU version, which is around 20ms
         #pin2node_map = data_collections.pin2node_map.long()
@@ -258,7 +246,6 @@
 
         #    return pin_pos 
         #return build_pin_pos_op
->>>>>>> d47022b9
 
         return pin_pos.PinPos(
                 pin_offset_x=data_collections.pin_offset_x, 
@@ -266,12 +253,8 @@
                 pin2node_map=data_collections.pin2node_map, 
                 flat_node2pin_map=data_collections.flat_node2pin_map, 
                 flat_node2pin_start_map=data_collections.flat_node2pin_start_map, 
-<<<<<<< HEAD
                 num_physical_nodes=placedb.num_physical_nodes,
-                algorithm='segment',
-=======
-                num_physical_nodes=placedb.num_physical_nodes, 
->>>>>>> d47022b9
+                algorithm='by-node',
                 num_threads=params.num_threads
                 )
 
@@ -387,11 +370,8 @@
                 num_terminals=placedb.num_terminals, 
                 num_filler_nodes=0,
                 padding=0, 
-<<<<<<< HEAD
-                algorithm='reduce', 
-=======
                 sorted_node_map=data_collections.sorted_node_map,
->>>>>>> d47022b9
+                algorithm= 'reduce' if params.deterministic_flag else 'atomic', 
                 num_threads=params.num_threads
                 )
 
