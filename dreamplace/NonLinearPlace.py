##
# @file   NonLinearPlace.py
# @author Yibo Lin
# @date   Jul 2018
# @brief  Nonlinear placement engine to be called with parameters and placement database 
#

import os 
import sys
import time 
import pickle
import numpy as np 
import logging
import torch 
import gzip 
if sys.version_info[0] < 3: 
    import cPickle as pickle
else:
    import _pickle as pickle
import BasicPlace
import PlaceObj
import ConjugateGradientOptimizer
import NesterovAcceleratedGradientOptimizer
import LineSearch
import EvalMetrics
import pdb 

class NonLinearPlace (BasicPlace.BasicPlace):
    """
    @brief Nonlinear placement engine. 
    It takes parameters and placement database and runs placement flow. 
    """
    def __init__(self, params, placedb):
        """
        @brief initialization. 
        @param params parameters 
        @param placedb placement database 
        """
        super(NonLinearPlace, self).__init__(params, placedb)

    def __call__(self, params, placedb):
        """
        @brief Top API to solve placement. 
        @param params parameters 
        @param placedb placement database 
        """
        iteration = 0
        metrics = []

        # global placement 
        if params.global_place_flag: 
            # global placement may run in multiple stages according to user specification 
            for global_place_params in params.global_place_stages:
                if params.gpu: 
                    torch.cuda.synchronize()
                tt = time.time()
                # construct model and optimizer 
                density_weight = metrics[-1].density_weight if metrics else 0.0
                # construct placement model 
                model = PlaceObj.PlaceObj(density_weight, params, placedb, self.data_collections, self.op_collections, global_place_params).to(self.data_collections.pos[0].device)
                optimizer_name = global_place_params["optimizer"]

                # determine optimizer
                if optimizer_name.lower() == "adam": 
                    optimizer = torch.optim.Adam(self.parameters(), lr=model.learning_rate)
                elif optimizer_name.lower() == "sgd": 
                    optimizer = torch.optim.SGD(self.parameters(), lr=model.learning_rate)
                elif optimizer_name.lower() == "sgd_momentum": 
                    optimizer = torch.optim.SGD(self.parameters(), lr=model.learning_rate, momentum=0.9, nesterov=False)
                elif optimizer_name.lower() == "sgd_nesterov": 
                    optimizer = torch.optim.SGD(self.parameters(), lr=model.learning_rate, momentum=0.9, nesterov=True)
                elif optimizer_name.lower() == "cg": 
                    optimizer = ConjugateGradientOptimizer.ConjugateGradientOptimizer(self.parameters(), lr=model.learning_rate)
                elif optimizer_name.lower() == "cgls": 
                    optimizer = ConjugateGradientOptimizer.ConjugateGradientOptimizer(self.parameters(), lr=model.learning_rate, line_search_fn=LineSearch.build_line_search_fn_armijo(model.obj_fn))
                elif optimizer_name.lower() == "nesterov": 
                    optimizer = NesterovAcceleratedGradientOptimizer.NesterovAcceleratedGradientOptimizer(self.parameters(), lr=model.learning_rate, 
                            obj_and_grad_fn=model.obj_and_grad_fn,
                            constraint_fn=self.op_collections.move_boundary_op,
                            )
                else:
                    assert 0, "unknown optimizer %s" % (optimizer_name)

                logging.info("use %s optimizer" % (optimizer_name))
                model.train()
                learning_rate = model.learning_rate
                # defining evaluation ops 
                eval_ops = {
                        #"wirelength" : self.op_collections.wirelength_op, 
                        #"density" : self.op_collections.density_op, 
                        "hpwl" : self.op_collections.hpwl_op, 
                        "overflow" : self.op_collections.density_overflow_op
                        }

                if iteration == 0: 
                    if params.gp_noise_ratio > 0.0: 
                        logging.info("add %g%% noise" % (params.gp_noise_ratio*100))
                        model.op_collections.noise_op(model.data_collections.pos[0], params.gp_noise_ratio)

                if params.gpu: 
                    torch.cuda.synchronize()
                logging.info("%s initialization takes %g seconds" % (optimizer_name, (time.time()-tt)))

                # as nesterov requires line search, we cannot follow the convention of other solvers
                if optimizer_name.lower() in {"sgd", "adam", "sgd_momentum", "sgd_nesterov", "cg"}: 
                    model.obj_and_grad_fn(model.data_collections.pos[0])
                elif optimizer_name.lower() != "nesterov":
                    assert 0, "unsupported optimizer %s" % (optimizer_name)

                for step in range(model.iteration):
                    t0 = time.time()
                    
                    # metric for this iteration 
                    cur_metric = EvalMetrics.EvalMetrics(iteration)
                    metrics.append(cur_metric)

                    # move any out-of-bound cell back to placement region 
                    self.op_collections.move_boundary_op(model.data_collections.pos[0])

                    if torch.eq(model.density_weight, 0.0):
                        model.initialize_density_weight(params, placedb)
                        logging.info("density_weight = %.6E" % (model.density_weight.data))

                    optimizer.zero_grad()
                    
                    # t1 = time.time()
                    cur_metric.evaluate(placedb, eval_ops, model.data_collections.pos[0])
                    #logging.debug("evaluation %.3f ms" % ((time.time()-t1)*1000))
                    #t2 = time.time()
                    # update density weight 
                    # gradually reduce gamma to tradeoff smoothness and accuracy 
                    if len(metrics) > 1:
                        model.op_collections.update_density_weight_op(metrics)
                        model.op_collections.update_gamma_op(step, cur_metric.overflow)
                    cur_metric.density_weight = model.density_weight.data
                    cur_metric.gamma = model.gamma.data
                    #logging.debug("update density weight %.3f ms" % ((time.time()-t2)*1000))

                    # as nesterov requires line search, we cannot follow the convention of other solvers
                    if optimizer_name.lower() in ["sgd", "adam", "sgd_momentum", "sgd_nesterov", "cg"]: 
                        model.obj_and_grad_fn(model.data_collections.pos[0])
                    elif optimizer_name.lower() != "nesterov":
                        assert 0, "unsupported optimizer %s" % (optimizer_name)

                    # stopping criteria 
                    if iteration > 100 and ((cur_metric.overflow < params.stop_overflow and cur_metric.hpwl > metrics[-2].hpwl) or cur_metric.max_density < 1.0):
                        logging.debug("stopping criteria: %d > 100 and (( %g < 0.1 and %g > %g ) or %g < 1.0)" % (iteration, cur_metric.overflow, cur_metric.hpwl, metrics[-2].hpwl, cur_metric.max_density))
                        break 

                    # update learning rate 
                    for param_group in optimizer.param_groups:
                        param_group['lr'] = learning_rate

                    logging.info(cur_metric)
                    # plot placement 
                    if params.plot_flag and iteration % 100 == 0: 
                        cur_pos = self.pos[0].data.clone().cpu().numpy()
                        self.plot(params, placedb, iteration, cur_pos)

                    t3 = time.time()
                    optimizer.step()
                    logging.info("optimizer step %.3f ms" % ((time.time()-t3)*1000))

                    iteration += 1

                    logging.info("full step %.3f ms" % ((time.time()-t0)*1000))

                logging.info("optimizer %s takes %.3f seconds" % (optimizer_name, time.time()-tt))

        # dump global placement solution for legalization 
        if params.dump_global_place_solution_flag: 
            self.dump(params, placedb, self.pos[0].cpu(), "%s.lg.pklz" %(params.design_name()))

        # legalization 
        if params.legalize_flag:
            tt = time.time()
            self.pos[0].data.copy_(self.op_collections.greedy_legalize_op(self.pos[0]))
            logging.info("legalization takes %.3f seconds" % (time.time()-tt))

        # dump legalization solution for detailed placement 
        if params.dump_legalize_solution_flag: 
            self.dump(params, placedb, self.pos[0].cpu(), "%s.dp.pklz" %(params.design_name()))

        # detailed placement 
        if params.detailed_place_flag: 
<<<<<<< HEAD
            logging.warning("detailed placement NOT implemented yet, skipped")
=======
            tt = time.time()
            self.pos[0].data.copy_(self.op_collections.detailed_place_op(self.pos[0]))
            print("[I] detailed placement takes %.3f seconds" % (time.time()-tt))
>>>>>>> 93b91eef

        # save results 
        cur_pos = self.pos[0].data.clone().cpu().numpy()
        # apply solution 
        placedb.apply(params, cur_pos[0:placedb.num_movable_nodes], cur_pos[placedb.num_nodes:placedb.num_nodes+placedb.num_movable_nodes])
        # plot placement 
        if params.plot_flag: 
            self.plot(params, placedb, iteration, cur_pos)
        return metrics <|MERGE_RESOLUTION|>--- conflicted
+++ resolved
@@ -183,13 +183,9 @@
 
         # detailed placement 
         if params.detailed_place_flag: 
-<<<<<<< HEAD
-            logging.warning("detailed placement NOT implemented yet, skipped")
-=======
             tt = time.time()
             self.pos[0].data.copy_(self.op_collections.detailed_place_op(self.pos[0]))
-            print("[I] detailed placement takes %.3f seconds" % (time.time()-tt))
->>>>>>> 93b91eef
+            logging.info("detailed placement takes %.3f seconds" % (time.time()-tt))
 
         # save results 
         cur_pos = self.pos[0].data.clone().cpu().numpy()
