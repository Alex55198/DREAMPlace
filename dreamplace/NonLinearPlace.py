--- conflicted
+++ resolved
@@ -181,23 +181,12 @@
                     optimizer.step()
                     logging.info("optimizer step %.3f ms" % ((time.time()-t3)*1000))
 
-<<<<<<< HEAD
                     # nesterov has already computed the objective of the next step 
                     if optimizer_name.lower() == "nesterov":
                         cur_metric.objective = optimizer.param_groups[0]['obj_k_1'][0].data.clone()
 
                     # actually reports the metric before step 
                     logging.info(cur_metric)
-=======
-                    self.op_collections.adjust_inst_area_op(
-                                                        self.pos[0].data, 
-                                                        self.op_collections.pin_pos_op(self.pos[0].data), 
-                                                        self.data_collections.pin_offset_x, 
-                                                        self.data_collections.pin_offset_y,
-                                                        cur_metric.overflow)
-
-                    iteration += 1
->>>>>>> 09a2603e
 
                     logging.info("full step %.3f ms" % ((time.time()-t0)*1000))
 
