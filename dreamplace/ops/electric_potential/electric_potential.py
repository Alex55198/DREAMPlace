--- conflicted
+++ resolved
@@ -27,14 +27,9 @@
 #from dreamplace.ops.dct.discrete_spectral_transform import get_expk as precompute_expk
 
 import dreamplace.ops.electric_potential.electric_potential_cpp as electric_potential_cpp
-<<<<<<< HEAD
 try: 
     import dreamplace.ops.electric_potential.electric_potential_cuda as electric_potential_cuda 
     import dreamplace.ops.electric_potential.electric_potential_cuda_reduce as electric_potential_cuda_reduce
-=======
-try:
-    import dreamplace.ops.electric_potential.electric_potential_cuda as electric_potential_cuda
->>>>>>> d47022b9
 except:
     pass
 
@@ -55,82 +50,9 @@
 
     @staticmethod
     def forward(
-<<<<<<< HEAD
-          ctx, 
-          pos,
-          node_size_x, node_size_y,
-          bin_center_x, bin_center_y, 
-          initial_density_map, 
-          target_density, 
-          xl, yl, xh, yh, 
-          bin_size_x, bin_size_y, 
-          num_movable_nodes, 
-          num_filler_nodes, 
-          padding, 
-          padding_mask, # same dimensions as density map, with padding regions to be 1 
-          num_bins_x, 
-          num_bins_y, 
-          num_movable_impacted_bins_x, 
-          num_movable_impacted_bins_y,
-          num_filler_impacted_bins_x, 
-          num_filler_impacted_bins_y, 
-          perm_M=None, # permutation 
-          perm_N=None, # permutation
-          expk_M=None, # 2*exp(j*pi*k/M)
-          expk_N=None, # 2*exp(j*pi*k/N)
-          inv_wu2_plus_wv2_2X=None, # 2.0/(wu^2 + wv^2)
-          wu_by_wu2_plus_wv2_2X=None, # 2*wu/(wu^2 + wv^2)
-          wv_by_wu2_plus_wv2_2X=None, # 2*wv/(wu^2 + wv^2)
-          fast_mode=True, # fast mode will discard some computation  
-          algorithm='atomic',
-          num_threads=8
-          ):
-        
-        tt = time.time()
-        if pos.is_cuda:
-            if algorithm == 'atomic': 
-                output = electric_potential_cuda.density_map(
-                        pos.view(pos.numel()), 
-                        node_size_x, node_size_y,
-                        bin_center_x, bin_center_y, 
-                        initial_density_map, 
-                        target_density, 
-                        xl, yl, xh, yh, 
-                        bin_size_x, bin_size_y, 
-                        num_movable_nodes, 
-                        num_filler_nodes, 
-                        padding, 
-                        padding_mask, 
-                        num_bins_x, 
-                        num_bins_y, 
-                        num_movable_impacted_bins_x, 
-                        num_movable_impacted_bins_y,
-                        num_filler_impacted_bins_x, 
-                        num_filler_impacted_bins_y
-                        ) 
-            else:
-                output = electric_potential_cuda_reduce.density_map(
-                        pos.view(pos.numel()), 
-                        node_size_x, node_size_y,
-                        bin_center_x, bin_center_y, 
-                        initial_density_map, 
-                        target_density, 
-                        xl, yl, xh, yh, 
-                        bin_size_x, bin_size_y, 
-                        num_movable_nodes, 
-                        num_filler_nodes, 
-                        padding, 
-                        padding_mask, 
-                        num_bins_x, 
-                        num_bins_y, 
-                        num_movable_impacted_bins_x, 
-                        num_movable_impacted_bins_y,
-                        num_filler_impacted_bins_x, 
-                        num_filler_impacted_bins_y
-                        )             
-=======
         ctx,
         pos,
+        node_size_x, node_size_y, 
         node_size_x_clamped, node_size_y_clamped,
         offset_x, offset_y,
         ratio,
@@ -160,35 +82,55 @@
         idct_idxst=None,
         idxst_idct=None,
         fast_mode=True,  # fast mode will discard some computation
+        algorithm='atomic',
         num_threads=8
     ):
 
         tt = time.time()
         if pos.is_cuda:
-            output = electric_potential_cuda.density_map(
-                pos.view(pos.numel()),
-                node_size_x_clamped, node_size_y_clamped,
-                offset_x, offset_y,
-                ratio,
-                bin_center_x, bin_center_y,
-                initial_density_map,
-                target_density,
-                xl, yl, xh, yh,
-                bin_size_x, bin_size_y,
-                num_movable_nodes,
-                num_filler_nodes,
-                padding,
-                padding_mask,
-                num_bins_x,
-                num_bins_y,
-                num_movable_impacted_bins_x,
-                num_movable_impacted_bins_y,
-                num_filler_impacted_bins_x,
-                num_filler_impacted_bins_y,
-                sorted_node_map
-            )
-
->>>>>>> d47022b9
+            if algorithm == 'atomic': 
+                output = electric_potential_cuda.density_map(
+                        pos.view(pos.numel()),
+                        node_size_x_clamped, node_size_y_clamped,
+                        offset_x, offset_y,
+                        ratio,
+                        bin_center_x, bin_center_y,
+                        initial_density_map,
+                        target_density,
+                        xl, yl, xh, yh,
+                        bin_size_x, bin_size_y,
+                        num_movable_nodes,
+                        num_filler_nodes,
+                        padding,
+                        padding_mask,
+                        num_bins_x,
+                        num_bins_y,
+                        num_movable_impacted_bins_x,
+                        num_movable_impacted_bins_y,
+                        num_filler_impacted_bins_x,
+                        num_filler_impacted_bins_y,
+                        sorted_node_map
+                        )
+            else:
+                output = electric_potential_cuda_reduce.density_map(
+                        pos.view(pos.numel()), 
+                        node_size_x, node_size_y,
+                        bin_center_x, bin_center_y, 
+                        initial_density_map, 
+                        target_density, 
+                        xl, yl, xh, yh, 
+                        bin_size_x, bin_size_y, 
+                        num_movable_nodes, 
+                        num_filler_nodes, 
+                        padding, 
+                        padding_mask, 
+                        num_bins_x, 
+                        num_bins_y, 
+                        num_movable_impacted_bins_x, 
+                        num_movable_impacted_bins_y,
+                        num_filler_impacted_bins_x, 
+                        num_filler_impacted_bins_y
+                        )             
         else:
             output = electric_potential_cpp.density_map(
                 pos.view(pos.numel()),
@@ -214,6 +156,8 @@
             )
 
         # output consists of (density_cost, density_map, max_density)
+        ctx.node_size_x = node_size_x
+        ctx.node_size_y = node_size_y
         ctx.node_size_x_clamped = node_size_x_clamped
         ctx.node_size_y_clamped = node_size_y_clamped
         ctx.offset_x = offset_x
@@ -239,6 +183,7 @@
         ctx.num_filler_impacted_bins_y = num_filler_impacted_bins_y
         ctx.pos = pos
         ctx.sorted_node_map = sorted_node_map
+        ctx.algorithm = algorithm
         ctx.num_threads = num_threads
         density_map = output.view([ctx.num_bins_x, ctx.num_bins_y])
         #density_map = torch.ones([ctx.num_bins_x, ctx.num_bins_y], dtype=pos.dtype, device=pos.device)
@@ -255,49 +200,6 @@
             wu = torch.arange(M, dtype=density_map.dtype, device=density_map.device).mul(2 * np.pi / M).view([M, 1])
             wv = torch.arange(N, dtype=density_map.dtype, device=density_map.device).mul(2 * np.pi / N).view([1, N])
             wu2_plus_wv2 = wu.pow(2) + wv.pow(2)
-<<<<<<< HEAD
-            wu2_plus_wv2[0, 0] = 1.0 # avoid zero-division, it will be zeroed out 
-            inv_wu2_plus_wv2_2X = 2.0 / wu2_plus_wv2
-            inv_wu2_plus_wv2_2X[0, 0] = 0.0 
-            wu_by_wu2_plus_wv2_2X = wu.mul(inv_wu2_plus_wv2_2X)
-            wv_by_wu2_plus_wv2_2X = wv.mul(inv_wu2_plus_wv2_2X)
-        
-        ######### debug
-        #import gzip 
-        #if sys.version_info[0] < 3: 
-        #    import cPickle as pickle
-        #else:
-        #    import _pickle as pickle
-        #with gzip.open("debug2.pklz", "wb") as f:
-        #    pickle.dump([
-        #        pos.cpu(), 
-        #        initial_density_map.cpu(), 
-        #        density_map.cpu(), 
-        #        perm_M.cpu(), 
-        #        perm_N.cpu(), 
-        #        expk_M.cpu(), 
-        #        expk_N.cpu(), 
-        #        wu_by_wu2_plus_wv2_2X.cpu(), 
-        #        wv_by_wu2_plus_wv2_2X.cpu()
-        #        ], f)
-        #    exit()
-        ###############
-
-        # compute auv 
-        density_map.mul_(1.0/(ctx.bin_size_x*ctx.bin_size_y))
-        #auv = discrete_spectral_transform.dct2_2N(density_map, expk0=expk_M, expk1=expk_N)
-        auv = dct.dct2(density_map, expk0=expk_M, expk1=expk_N)
-        auv[0, :].mul_(0.5)
-        auv[:, 0].mul_(0.5)
-
-        # compute field xi 
-        auv_by_wu2_plus_wv2_wu = auv.mul(wu_by_wu2_plus_wv2_2X)
-        auv_by_wu2_plus_wv2_wv = auv.mul(wv_by_wu2_plus_wv2_2X)
-        #ctx.field_map_x = discrete_spectral_transform.idsct2(auv_by_wu2_plus_wv2_wu, expk_M, expk_N).contiguous()
-        ctx.field_map_x = dct.idsct2(auv_by_wu2_plus_wv2_wu, expk_M, expk_N)
-        #ctx.field_map_y = discrete_spectral_transform.idcst2(auv_by_wu2_plus_wv2_wv, expk_M, expk_N).contiguous()
-        ctx.field_map_y = dct.idcst2(auv_by_wu2_plus_wv2_wv, expk_M, expk_N)
-=======
             wu2_plus_wv2[0, 0] = 1.0  # avoid zero-division, it will be zeroed out
             inv_wu2_plus_wv2 = 1.0 / wu2_plus_wv2
             inv_wu2_plus_wv2[0, 0] = 0.0
@@ -318,7 +220,6 @@
         ctx.field_map_x = idxst_idct.forward(auv_by_wu2_plus_wv2_wu)
         #ctx.field_map_y = discrete_spectral_transform.idcst2(auv_by_wu2_plus_wv2_wv, exact_expkM, exact_expkN).contiguous()
         ctx.field_map_y = idct_idxst.forward(auv_by_wu2_plus_wv2_wv)
->>>>>>> d47022b9
 
         ######### debug
         #import gzip 
@@ -376,34 +277,46 @@
 
         if pos.is_cuda:
             torch.cuda.synchronize()
-<<<<<<< HEAD
-        print("\t\tdensity forward %.3f ms" % ((time.time()-tt)*1000))
-=======
         logger.debug("density forward %.3f ms" % ((time.time()-tt)*1000))
->>>>>>> d47022b9
         return energy 
 
     @staticmethod
     def backward(ctx, grad_pos):
         tt = time.time()
         if grad_pos.is_cuda:
-            output = -electric_potential_cuda.electric_force(
-                grad_pos,
-                ctx.num_bins_x, ctx.num_bins_y,
-                ctx.num_movable_impacted_bins_x, ctx.num_movable_impacted_bins_y,
-                ctx.num_filler_impacted_bins_x, ctx.num_filler_impacted_bins_y,
-                ctx.field_map_x.view([-1]), ctx.field_map_y.view([-1]),
-                ctx.pos,
-                ctx.node_size_x_clamped, ctx.node_size_y_clamped,
-                ctx.offset_x, ctx.offset_y,
-                ctx.ratio,
-                ctx.bin_center_x, ctx.bin_center_y,
-                ctx.xl, ctx.yl, ctx.xh, ctx.yh,
-                ctx.bin_size_x, ctx.bin_size_y,
-                ctx.num_movable_nodes,
-                ctx.num_filler_nodes,
-                ctx.sorted_node_map
-            )
+            if ctx.algorithm == 'atomic': 
+                output = -electric_potential_cuda.electric_force(
+                        grad_pos,
+                        ctx.num_bins_x, ctx.num_bins_y,
+                        ctx.num_movable_impacted_bins_x, ctx.num_movable_impacted_bins_y,
+                        ctx.num_filler_impacted_bins_x, ctx.num_filler_impacted_bins_y,
+                        ctx.field_map_x.view([-1]), ctx.field_map_y.view([-1]),
+                        ctx.pos,
+                        ctx.node_size_x_clamped, ctx.node_size_y_clamped,
+                        ctx.offset_x, ctx.offset_y,
+                        ctx.ratio,
+                        ctx.bin_center_x, ctx.bin_center_y,
+                        ctx.xl, ctx.yl, ctx.xh, ctx.yh,
+                        ctx.bin_size_x, ctx.bin_size_y,
+                        ctx.num_movable_nodes,
+                        ctx.num_filler_nodes,
+                        ctx.sorted_node_map
+                        )
+            else:
+                output = -electric_potential_cuda_reduce.electric_force(
+                        grad_pos, 
+                        ctx.num_bins_x, ctx.num_bins_y, 
+                        ctx.num_movable_impacted_bins_x, ctx.num_movable_impacted_bins_y, 
+                        ctx.num_filler_impacted_bins_x, ctx.num_filler_impacted_bins_y, 
+                        ctx.field_map_x.view([-1]), ctx.field_map_y.view([-1]), 
+                        ctx.pos, 
+                        ctx.node_size_x, ctx.node_size_y,
+                        ctx.bin_center_x, ctx.bin_center_y,
+                        ctx.xl, ctx.yl, ctx.xh, ctx.yh, 
+                        ctx.bin_size_x, ctx.bin_size_y, 
+                        ctx.num_movable_nodes, 
+                        ctx.num_filler_nodes
+                        )
         else:
             output = -electric_potential_cpp.electric_force(
                 grad_pos,
@@ -440,74 +353,6 @@
         #output = torch.empty_like(ctx.pos).uniform_(0.0, 0.1)
         if grad_pos.is_cuda:
             torch.cuda.synchronize()
-<<<<<<< HEAD
-        print("\t\tdensity backward %.3f ms" % ((time.time()-tt)*1000))
-
-        ######### debug
-        #import gzip 
-        #if sys.version_info[0] < 3: 
-        #    import cPickle as pickle
-        #else:
-        #    import _pickle as pickle
-        #with gzip.open("debug2.pklz", "wb") as f:
-        #    pickle.dump([
-        #        output.cpu()
-        #        ], f)
-        #    exit()
-        ###############
-
-        return output, \
-                None, None, None, None, \
-                None, None, None, None, \
-                None, None, None, None, \
-                None, None, None, None, \
-                None, None, None, None, \
-                None, None, None, None, \
-                None, None, None, None, \
-                None, None, None, None
-
-class ElectricPotential(nn.Module):
-    """
-    @brief Compute electric potential according to e-place 
-    CPU only supports cpu algorithm
-    GPU supports two algorithms: atomic, reduce
-    """
-    def __init__(self, 
-            node_size_x, node_size_y,
-            bin_center_x, bin_center_y, 
-            target_density, 
-            xl, yl, xh, yh, 
-            bin_size_x, bin_size_y, 
-            num_movable_nodes, 
-            num_terminals, 
-            num_filler_nodes, 
-            padding, 
-            fast_mode=False, 
-            algorithm='atomic',
-            num_threads=8
-            ):
-        """ 
-        @brief initialization 
-        Be aware that all scalars must be python type instead of tensors. 
-        Otherwise, GPU version can be weirdly slow. 
-        @param node_size_x cell width array consisting of movable cells, fixed cells, and filler cells in order  
-        @param node_size_y cell height array consisting of movable cells, fixed cells, and filler cells in order   
-        @param bin_center_x bin center x locations 
-        @param bin_center_y bin center y locations 
-        @param target_density target density 
-        @param xl left boundary 
-        @param yl bottom boundary 
-        @param xh right boundary 
-        @param yh top boundary 
-        @param bin_size_x bin width 
-        @param bin_size_y bin height 
-        @param num_movable_nodes number of movable cells 
-        @param num_terminals number of fixed cells 
-        @param num_filler_nodes number of filler cells 
-        @param padding bin padding to boundary of placement region 
-        @param fast_mode if true, only gradient is computed, while objective computation is skipped 
-        @param algorithm must be cpu | atomic | reduce
-=======
         logger.debug("density backward %.3f ms" % ((time.time()-tt)*1000))
         return output, \
             None, None, None, None, \
@@ -519,7 +364,7 @@
             None, None, None, None, \
             None, None, None, None, \
             None, None, None, None, \
-            None
+            None, None, None, None
 
 class ElectricPotential(nn.Module):
     """
@@ -538,6 +383,7 @@
                  padding,
                  sorted_node_map,
                  fast_mode=False,
+                 algorithm='atomic', 
                  num_threads=8
                  ):
         """
@@ -561,7 +407,6 @@
         @param padding bin padding to boundary of placement region
         @param fast_mode if true, only gradient is computed, while objective computation is skipped
         @param num_threads number of threads
->>>>>>> d47022b9
         """
         super(ElectricPotential, self).__init__()
         sqrt2 = math.sqrt(2)
@@ -614,23 +459,6 @@
 
         # initial density_map due to fixed cells
         self.initial_density_map = None
-<<<<<<< HEAD
-        self.perm_M = None
-        self.perm_N = None
-        self.expk_M = None
-        self.expk_N = None
-        self.inv_wu2_plus_wv2_2X = None 
-        self.wu_by_wu2_plus_wv2_2X = None 
-        self.wv_by_wu2_plus_wv2_2X = None 
-
-        # whether really evaluate potential_map and energy or use dummy 
-        self.fast_mode = fast_mode 
-        self.algorithm = algorithm
-        self.num_threads = num_threads 
-
-    def forward(self, pos): 
-        if self.initial_density_map is None: 
-=======
         self.exact_expkM = None
         self.exact_expkN = None
         self.inv_wu2_plus_wv2 = None
@@ -645,11 +473,11 @@
 
         # whether really evaluate potential_map and energy or use dummy
         self.fast_mode = fast_mode
+        self.algorithm = algorithm
         self.num_threads = num_threads
 
     def forward(self, pos):
         if self.initial_density_map is None:
->>>>>>> d47022b9
             if self.num_terminals == 0:
                 num_fixed_impacted_bins_x = 0
                 num_fixed_impacted_bins_y = 0
@@ -660,21 +488,20 @@
                 ) + self.bin_size_y) / self.bin_size_y).ceil().clamp(max=self.num_bins_y))
 
             if pos.is_cuda:
-<<<<<<< HEAD
                 if self.algorithm == 'atomic':
                     self.initial_density_map = electric_potential_cuda.fixed_density_map(
-                            pos.view(pos.numel()), 
+                            pos.view(pos.numel()),
                             self.node_size_x, self.node_size_y,
-                            self.bin_center_x, self.bin_center_y, 
-                            self.xl, self.yl, self.xh, self.yh, 
-                            self.bin_size_x, self.bin_size_y, 
-                            self.num_movable_nodes, 
-                            self.num_terminals, 
-                            self.num_bins_x, 
-                            self.num_bins_y, 
-                            num_fixed_impacted_bins_x, 
+                            self.bin_center_x, self.bin_center_y,
+                            self.xl, self.yl, self.xh, self.yh,
+                            self.bin_size_x, self.bin_size_y,
+                            self.num_movable_nodes,
+                            self.num_terminals,
+                            self.num_bins_x,
+                            self.num_bins_y,
+                            num_fixed_impacted_bins_x,
                             num_fixed_impacted_bins_y
-                            ) 
+                            )
                 else:
                     self.initial_density_map = electric_potential_cuda_reduce.fixed_density_map(
                             pos.view(pos.numel()), 
@@ -689,21 +516,6 @@
                             num_fixed_impacted_bins_x, 
                             num_fixed_impacted_bins_y
                             ) 
-=======
-                self.initial_density_map = electric_potential_cuda.fixed_density_map(
-                    pos.view(pos.numel()),
-                    self.node_size_x, self.node_size_y,
-                    self.bin_center_x, self.bin_center_y,
-                    self.xl, self.yl, self.xh, self.yh,
-                    self.bin_size_x, self.bin_size_y,
-                    self.num_movable_nodes,
-                    self.num_terminals,
-                    self.num_bins_x,
-                    self.num_bins_y,
-                    num_fixed_impacted_bins_x,
-                    num_fixed_impacted_bins_y
-                )
->>>>>>> d47022b9
             else:
                 self.initial_density_map = electric_potential_cpp.fixed_density_map(
                     pos.view(pos.numel()),
@@ -749,60 +561,34 @@
             self.wv_by_wu2_plus_wv2_half = wv.mul(self.inv_wu2_plus_wv2).mul_(1./ 2)
 
         return ElectricPotentialFunction.apply(
-<<<<<<< HEAD
                 pos,
-                self.node_size_x, self.node_size_y,
-                self.bin_center_x, self.bin_center_y, 
+                self.node_size_x, self.node_size_y, 
+                self.node_size_x_clamped, self.node_size_y_clamped,
+                self.offset_x, self.offset_y,
+                self.ratio,
+                self.bin_center_x, self.bin_center_y,
                 self.initial_density_map,
-                self.target_density, 
-                self.xl, self.yl, self.xh, self.yh, 
-                self.bin_size_x, self.bin_size_y, 
+                self.target_density,
+                self.xl, self.yl, self.xh, self.yh,
+                self.bin_size_x, self.bin_size_y,
                 self.num_movable_nodes, self.num_filler_nodes,
-                self.padding, 
-                self.padding_mask, 
-                self.num_bins_x, 
-                self.num_bins_y, 
-                self.num_movable_impacted_bins_x, 
+                self.padding,
+                self.padding_mask,
+                self.num_bins_x,
+                self.num_bins_y,
+                self.num_movable_impacted_bins_x,
                 self.num_movable_impacted_bins_y,
-                self.num_filler_impacted_bins_x, 
-                self.num_filler_impacted_bins_y, 
-                self.perm_M, self.perm_N, 
-                self.expk_M, self.expk_N, 
-                self.inv_wu2_plus_wv2_2X, 
-                self.wu_by_wu2_plus_wv2_2X, self.wv_by_wu2_plus_wv2_2X, 
+                self.num_filler_impacted_bins_x,
+                self.num_filler_impacted_bins_y,
+                self.sorted_node_map,
+                self.exact_expkM, self.exact_expkN,
+                self.inv_wu2_plus_wv2,
+                self.wu_by_wu2_plus_wv2_half, self.wv_by_wu2_plus_wv2_half,
+                self.dct2, self.idct2, self.idct_idxst, self.idxst_idct,
                 self.fast_mode,
                 self.algorithm,
                 self.num_threads
                 )
-=======
-            pos,
-            self.node_size_x_clamped, self.node_size_y_clamped,
-            self.offset_x, self.offset_y,
-            self.ratio,
-            self.bin_center_x, self.bin_center_y,
-            self.initial_density_map,
-            self.target_density,
-            self.xl, self.yl, self.xh, self.yh,
-            self.bin_size_x, self.bin_size_y,
-            self.num_movable_nodes, self.num_filler_nodes,
-            self.padding,
-            self.padding_mask,
-            self.num_bins_x,
-            self.num_bins_y,
-            self.num_movable_impacted_bins_x,
-            self.num_movable_impacted_bins_y,
-            self.num_filler_impacted_bins_x,
-            self.num_filler_impacted_bins_y,
-            self.sorted_node_map,
-            self.exact_expkM, self.exact_expkN,
-            self.inv_wu2_plus_wv2,
-            self.wu_by_wu2_plus_wv2_half, self.wv_by_wu2_plus_wv2_half,
-            self.dct2, self.idct2, self.idct_idxst, self.idxst_idct,
-            self.fast_mode,
-            self.num_threads
-        )
-
->>>>>>> d47022b9
 
 def plot(plot_count, density_map, padding, name):
     """
