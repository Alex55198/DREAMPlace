##
# @file   setup.py.in
# @author Yibo Lin
# @date   Jun 2018
# @brief  For CMake to generate setup.py file 
#

from setuptools import setup
import torch 
from torch.utils.cpp_extension import BuildExtension, CppExtension, CUDAExtension

import os 
import sys

os.environ["CC"] = "${CMAKE_C_COMPILER}"
os.environ["CXX"] = "${CMAKE_CXX_COMPILER}"

utility_dir = "${UTILITY_LIBRARY_DIRS}"
ops_dir = "${OPS_DIR}"

cuda_flags = '${CMAKE_CUDA_FLAGS}'.split(';')
print("cuda_flags = %s" % (' '.join(cuda_flags)))

cub_dir = "${CUB_DIR}"

include_dirs = [cub_dir, ops_dir]
lib_dirs = [utility_dir]
libs = ['utility'] 

tokens = str(torch.__version__).split('.')
torch_major_version = "-DTORCH_MAJOR_VERSION=%d" % (int(tokens[0]))
torch_minor_version = "-DTORCH_MINOR_VERSION=%d" % (int(tokens[1]))

def add_prefix(filename):
    return os.path.join('${CMAKE_CURRENT_SOURCE_DIR}/src', filename)

modules = []

modules.extend([
    CppExtension('electric_potential_cpp', 
        [
            add_prefix('electric_density_map.cpp'), 
            add_prefix('electric_force.cpp')
            ], 
        include_dirs=include_dirs, 
        library_dirs=lib_dirs,
        libraries=libs,
        extra_compile_args={
            'cxx' : [torch_major_version, torch_minor_version, '-fopenmp']
            }),
    ])

if "${CUDA_FOUND}".upper() == 'TRUE': 
    modules.extend([
            CUDAExtension('electric_potential_cuda', 
                [
                    add_prefix('electric_density_map_cuda.cpp'),
                    add_prefix('electric_density_map_cuda_kernel.cu'),
                    add_prefix('electric_force_cuda.cpp'), 
                    add_prefix('electric_force_cuda_kernel.cu'),
                    ], 
                include_dirs=include_dirs, 
                library_dirs=lib_dirs,
                libraries=['cusparse', 'culibos'] + libs,
                extra_compile_args={
                    'cxx': ['-O2', torch_major_version, torch_minor_version], 
                    'nvcc': cuda_flags #+ ['-use_fast_math', '-prec-div=false', '-ftz=true']
<<<<<<< HEAD
                    }
                ),
            CUDAExtension('electric_potential_cuda_reduce', 
                [
                    add_prefix('electric_density_map_cuda_reduce.cpp'),
                    add_prefix('electric_density_map_cuda_reduce_kernel.cu'),
                    add_prefix('electric_force_cuda.cpp'), 
                    add_prefix('electric_force_cuda_kernel.cu'),
                    ], 
                include_dirs=include_dirs, 
                library_dirs=lib_dirs,
                libraries=['cusparse', 'culibos'] + libs,
                extra_compile_args={
                    'cxx': ['-O2', torch_major_version, torch_minor_version], 
                    'nvcc': cuda_flags #+ ['-use_fast_math', '-prec-div=false', '-ftz=true']
=======
>>>>>>> d47022b9
                    }
                ),
        ])

setup(
        name='electric_potential',
        ext_modules=modules,
        cmdclass={
            'build_ext': BuildExtension
            })<|MERGE_RESOLUTION|>--- conflicted
+++ resolved
@@ -11,6 +11,7 @@
 
 import os 
 import sys
+import copy
 
 os.environ["CC"] = "${CMAKE_C_COMPILER}"
 os.environ["CXX"] = "${CMAKE_CXX_COMPILER}"
@@ -64,25 +65,22 @@
                 libraries=['cusparse', 'culibos'] + libs,
                 extra_compile_args={
                     'cxx': ['-O2', torch_major_version, torch_minor_version], 
-                    'nvcc': cuda_flags #+ ['-use_fast_math', '-prec-div=false', '-ftz=true']
-<<<<<<< HEAD
+                    'nvcc': copy.deepcopy(cuda_flags) #+ ['-use_fast_math', '-prec-div=false', '-ftz=true']
                     }
                 ),
             CUDAExtension('electric_potential_cuda_reduce', 
                 [
                     add_prefix('electric_density_map_cuda_reduce.cpp'),
                     add_prefix('electric_density_map_cuda_reduce_kernel.cu'),
-                    add_prefix('electric_force_cuda.cpp'), 
-                    add_prefix('electric_force_cuda_kernel.cu'),
+                    add_prefix('electric_force_cuda_reduce.cpp'), 
+                    add_prefix('electric_force_cuda_reduce_kernel.cu'),
                     ], 
                 include_dirs=include_dirs, 
                 library_dirs=lib_dirs,
                 libraries=['cusparse', 'culibos'] + libs,
                 extra_compile_args={
                     'cxx': ['-O2', torch_major_version, torch_minor_version], 
-                    'nvcc': cuda_flags #+ ['-use_fast_math', '-prec-div=false', '-ftz=true']
-=======
->>>>>>> d47022b9
+                    'nvcc': copy.deepcopy(cuda_flags) #+ ['-use_fast_math', '-prec-div=false', '-ftz=true']
                     }
                 ),
         ])
