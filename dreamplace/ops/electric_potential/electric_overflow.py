--- conflicted
+++ resolved
@@ -12,14 +12,9 @@
 from torch.nn import functional as F
 
 import dreamplace.ops.electric_potential.electric_potential_cpp as electric_potential_cpp
-<<<<<<< HEAD
 try: 
     import dreamplace.ops.electric_potential.electric_potential_cuda as electric_potential_cuda 
     import dreamplace.ops.electric_potential.electric_potential_cuda_reduce as electric_potential_cuda_reduce
-=======
-try:
-    import dreamplace.ops.electric_potential.electric_potential_cuda as electric_potential_cuda
->>>>>>> d47022b9
 except:
     pass
 
@@ -65,25 +60,7 @@
     def forward(
           ctx,
           pos,
-<<<<<<< HEAD
-          node_size_x, node_size_y,
-          bin_center_x, bin_center_y, 
-          initial_density_map, 
-          target_density, 
-          xl, yl, xh, yh, 
-          bin_size_x, bin_size_y, 
-          num_movable_nodes, 
-          num_filler_nodes, 
-          padding, 
-          padding_mask, # same dimensions as density map, with padding regions to be 1 
-          num_bins_x, 
-          num_bins_y, 
-          num_movable_impacted_bins_x, 
-          num_movable_impacted_bins_y, 
-          num_filler_impacted_bins_x, 
-          num_filler_impacted_bins_y, 
-          algorithm, 
-=======
+          node_size_x, node_size_y, 
           node_size_x_clamped, node_size_y_clamped,
           offset_x, offset_y,
           ratio,
@@ -103,32 +80,34 @@
           num_filler_impacted_bins_x,
           num_filler_impacted_bins_y,
           sorted_node_map,
->>>>>>> d47022b9
+          algorithm, 
           num_threads
           ):
 
         if pos.is_cuda:
-<<<<<<< HEAD
             if algorithm == 'atomic': 
                 output = electric_potential_cuda.density_map(
-                        pos.view(pos.numel()), 
-                        node_size_x, node_size_y,
-                        bin_center_x, bin_center_y, 
-                        initial_density_map, 
-                        target_density, 
-                        xl, yl, xh, yh, 
-                        bin_size_x, bin_size_y, 
-                        num_movable_nodes, 
-                        num_filler_nodes, 
-                        padding, 
-                        padding_mask, 
-                        num_bins_x, 
-                        num_bins_y, 
-                        num_movable_impacted_bins_x, 
+                        pos.view(pos.numel()),
+                        node_size_x_clamped, node_size_y_clamped,
+                        offset_x, offset_y,
+                        ratio,
+                        bin_center_x, bin_center_y,
+                        initial_density_map,
+                        target_density,
+                        xl, yl, xh, yh,
+                        bin_size_x, bin_size_y,
+                        num_movable_nodes,
+                        num_filler_nodes,
+                        padding,
+                        padding_mask,
+                        num_bins_x,
+                        num_bins_y,
+                        num_movable_impacted_bins_x,
                         num_movable_impacted_bins_y,
-                        num_filler_impacted_bins_x, 
-                        num_filler_impacted_bins_y
-                        ) 
+                        num_filler_impacted_bins_x,
+                        num_filler_impacted_bins_y,
+                        sorted_node_map
+                        )
             else:
                 output = electric_potential_cuda_reduce.density_map(
                         pos.view(pos.numel()), 
@@ -149,30 +128,6 @@
                         num_filler_impacted_bins_x, 
                         num_filler_impacted_bins_y
                         )             
-=======
-            output = electric_potential_cuda.density_map(
-                    pos.view(pos.numel()),
-                    node_size_x_clamped, node_size_y_clamped,
-                    offset_x, offset_y,
-                    ratio,
-                    bin_center_x, bin_center_y,
-                    initial_density_map,
-                    target_density,
-                    xl, yl, xh, yh,
-                    bin_size_x, bin_size_y,
-                    num_movable_nodes,
-                    num_filler_nodes,
-                    padding,
-                    padding_mask,
-                    num_bins_x,
-                    num_bins_y,
-                    num_movable_impacted_bins_x,
-                    num_movable_impacted_bins_y,
-                    num_filler_impacted_bins_x,
-                    num_filler_impacted_bins_y,
-                    sorted_node_map
-                    )
->>>>>>> d47022b9
         else:
             output = electric_potential_cpp.density_map(
                     pos.view(pos.numel()),
@@ -219,13 +174,9 @@
             num_movable_nodes,
             num_terminals,
             num_filler_nodes,
-<<<<<<< HEAD
-            padding, 
-            algorithm, 
-=======
             padding,
             sorted_node_map,
->>>>>>> d47022b9
+            algorithm='atomic', 
             num_threads=8
             ):
         super(ElectricOverflow, self).__init__()
@@ -288,21 +239,20 @@
                 num_fixed_impacted_bins_x = ((self.node_size_x[self.num_movable_nodes:self.num_movable_nodes+self.num_terminals].max()+self.bin_size_x)/self.bin_size_x).ceil().clamp(max=self.num_bins_x)
                 num_fixed_impacted_bins_y = ((self.node_size_y[self.num_movable_nodes:self.num_movable_nodes+self.num_terminals].max()+self.bin_size_y)/self.bin_size_y).ceil().clamp(max=self.num_bins_y)
             if pos.is_cuda:
-<<<<<<< HEAD
                 if self.algorithm == 'atomic': 
                     self.initial_density_map = electric_potential_cuda.fixed_density_map(
-                            pos.view(pos.numel()), 
+                            pos.view(pos.numel()),
                             self.node_size_x, self.node_size_y,
-                            self.bin_center_x, self.bin_center_y, 
-                            self.xl, self.yl, self.xh, self.yh, 
-                            self.bin_size_x, self.bin_size_y, 
-                            self.num_movable_nodes, 
-                            self.num_terminals, 
-                            self.num_bins_x, 
-                            self.num_bins_y, 
-                            num_fixed_impacted_bins_x, 
+                            self.bin_center_x, self.bin_center_y,
+                            self.xl, self.yl, self.xh, self.yh,
+                            self.bin_size_x, self.bin_size_y,
+                            self.num_movable_nodes,
+                            self.num_terminals,
+                            self.num_bins_x,
+                            self.num_bins_y,
+                            num_fixed_impacted_bins_x,
                             num_fixed_impacted_bins_y
-                            ) 
+                            )
                 else:
                     self.initial_density_map = electric_potential_cuda_reduce.fixed_density_map(
                             pos.view(pos.numel()), 
@@ -317,21 +267,6 @@
                             num_fixed_impacted_bins_x, 
                             num_fixed_impacted_bins_y
                             ) 
-=======
-                self.initial_density_map = electric_potential_cuda.fixed_density_map(
-                        pos.view(pos.numel()),
-                        self.node_size_x, self.node_size_y,
-                        self.bin_center_x, self.bin_center_y,
-                        self.xl, self.yl, self.xh, self.yh,
-                        self.bin_size_x, self.bin_size_y,
-                        self.num_movable_nodes,
-                        self.num_terminals,
-                        self.num_bins_x,
-                        self.num_bins_y,
-                        num_fixed_impacted_bins_x,
-                        num_fixed_impacted_bins_y
-                        )
->>>>>>> d47022b9
             else:
                 self.initial_density_map = electric_potential_cpp.fixed_density_map(
                         pos.view(pos.numel()),
@@ -353,27 +288,12 @@
 
         return ElectricOverflowFunction.apply(
                 pos,
+                self.node_size_x, self.node_size_y, 
                 self.node_size_x_clamped, self.node_size_y_clamped,
                 self.offset_x, self.offset_y,
                 self.ratio,
                 self.bin_center_x, self.bin_center_y,
                 self.initial_density_map,
-<<<<<<< HEAD
-                self.target_density, 
-                self.xl, self.yl, self.xh, self.yh, 
-                self.bin_size_x, self.bin_size_y, 
-                self.num_movable_nodes, 
-                self.num_filler_nodes, 
-                self.padding, 
-                self.padding_mask, 
-                self.num_bins_x, 
-                self.num_bins_y, 
-                self.num_movable_impacted_bins_x, 
-                self.num_movable_impacted_bins_y, 
-                self.num_filler_impacted_bins_x, 
-                self.num_filler_impacted_bins_y, 
-                self.algorithm, 
-=======
                 self.target_density,
                 self.xl, self.yl, self.xh, self.yh,
                 self.bin_size_x, self.bin_size_y,
@@ -388,6 +308,6 @@
                 self.num_filler_impacted_bins_x,
                 self.num_filler_impacted_bins_y,
                 self.sorted_node_map,
->>>>>>> d47022b9
+                self.algorithm, 
                 self.num_threads
                 )
