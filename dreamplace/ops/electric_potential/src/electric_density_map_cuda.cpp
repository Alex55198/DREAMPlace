--- conflicted
+++ resolved
@@ -204,13 +204,8 @@
     // Call the cuda kernel launcher
     if (num_terminals && num_fixed_impacted_bins_x && num_fixed_impacted_bins_y)
     {
-<<<<<<< HEAD
-        DREAMPLACE_DISPATCH_FLOATING_TYPES(pos.type(), "computeExactDensityMapCudaLauncher", [&] {
-                computeExactDensityMapCudaLauncher<scalar_t>(
-=======
         AT_DISPATCH_FLOATING_TYPES(pos.type(), "computeExactDensityMapCudaLauncher", [&] {
                 computeExactDensityMapCellByCellCudaLauncher<scalar_t>(
->>>>>>> defb12ec
                         pos.data<scalar_t>()+num_movable_nodes, pos.data<scalar_t>()+num_nodes+num_movable_nodes, 
                         node_size_x.data<scalar_t>()+num_movable_nodes, node_size_y.data<scalar_t>()+num_movable_nodes, 
                         bin_center_x.data<scalar_t>(), bin_center_y.data<scalar_t>(), 
