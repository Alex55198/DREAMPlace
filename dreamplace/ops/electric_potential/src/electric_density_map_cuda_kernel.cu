--- conflicted
+++ resolved
@@ -13,34 +13,7 @@
 
 DREAMPLACE_BEGIN_NAMESPACE
 
-template <typename T>
-inline __device__ T computeDensityFunc(T x, T node_size, T xl, int k, T bin_size)
-{
-    T bin_xl = xl + k * bin_size;
-    return min(x + node_size, bin_xl + bin_size) - max(x, bin_xl);
-};
-
-template <typename T>
-inline __device__ T computeDensityFunc(T x, T node_size, T bin_center, T half_bin_size)
-{
-    return min(x + node_size, bin_center + half_bin_size) - max(x, bin_center - half_bin_size);
-};
-
-<<<<<<< HEAD
 template <typename T, typename DensityOp>
-__global__ void computeTriangleDensityMapAtomic(
-        const T* x_tensor, const T* y_tensor, 
-        const T* node_size_x_tensor, const T* node_size_y_tensor, 
-        const T* bin_center_x_tensor, const T* bin_center_y_tensor, 
-        const int num_nodes, 
-        const int num_bins_x, const int num_bins_y, 
-        const T xl, const T yl, const T xh, const T yh, 
-        const T bin_size_x, const T bin_size_y, 
-        const int num_impacted_bins_x, const int num_impacted_bins_y, 
-        DensityOp computeDensityFunc, ///< use TriangleDensity
-        T* density_map_tensor) 
-=======
-template <typename T>
 __global__ void __launch_bounds__(1024, 8) computeTriangleDensityMap(
     const T *x_tensor, const T *y_tensor,
     const T *node_size_x_clamped_tensor, const T *node_size_y_clamped_tensor,
@@ -53,43 +26,14 @@
     const T half_bin_size_x, const T half_bin_size_y,
     const T bin_size_x, const T bin_size_y,
     const T inv_bin_size_x, const T inv_bin_size_y,
+    DensityOp computeDensityFunc, 
     T *density_map_tensor,
     const int *sorted_node_map ///< can be NULL if not sorted 
     )
->>>>>>> d47022b9
 {
     int index = blockIdx.x * blockDim.z + threadIdx.z;
     if (index < num_nodes)
     {
-<<<<<<< HEAD
-        int node_id = i/(num_impacted_bins_x*num_impacted_bins_y);
-        int residual_index = i-node_id*num_impacted_bins_x*num_impacted_bins_y;
-
-        // stretch node size to bin size 
-        T node_size_x = max(bin_size_x*SQRT2, node_size_x_tensor[node_id]); 
-        T node_size_y = max(bin_size_y*SQRT2, node_size_y_tensor[node_id]); 
-        T node_x = x_tensor[node_id]+node_size_x_tensor[node_id]/2-node_size_x/2;
-        T node_y = y_tensor[node_id]+node_size_y_tensor[node_id]/2-node_size_y/2;
-        // boundary condition 
-        //node_x = max(node_x, xl);
-        //node_x = min(node_x, xh-node_size_x);
-        //node_y = max(node_y, yl);
-        //node_y = min(node_y, yh-node_size_y);
-
-        // x direction 
-        int bin_index_xl = int((node_x-xl)/bin_size_x);
-        bin_index_xl = max(bin_index_xl, 0);
-        int k = bin_index_xl+int(residual_index / num_impacted_bins_y); 
-        if (k+1 > num_bins_x || node_x+node_size_x <= bin_center_x_tensor[k]-bin_size_x/2)
-        {
-            continue; 
-        }
-        // y direction 
-        int bin_index_yl = int((node_y-yl)/bin_size_y);
-        bin_index_yl = max(bin_index_yl, 0);
-        int h = bin_index_yl+(residual_index % num_impacted_bins_y); 
-        if (h+1 > num_bins_y || node_y+node_size_y <= bin_center_y_tensor[h]-bin_size_y/2)
-=======
         int i = (sorted_node_map)? sorted_node_map[index] : index;
 
         // use stretched node size 
@@ -111,7 +55,6 @@
 
         // update density potential map
         for (int k = bin_index_xl + threadIdx.y; k < bin_index_xh; k += blockDim.y)
->>>>>>> d47022b9
         {
             T px = computeDensityFunc(node_x, node_size_x, xl, k, bin_size_x);
             T px_by_ratio = px * ratio;
@@ -126,20 +69,6 @@
     }
 }
 
-<<<<<<< HEAD
-template <typename T, typename DensityOp>
-__global__ void computeTriangleDensityMap(
-        const T* x_tensor, const T* y_tensor, 
-        const T* node_size_x_tensor, const T* node_size_y_tensor, 
-        const T* bin_center_x_tensor, const T* bin_center_y_tensor, 
-        const int num_nodes, 
-        const int num_bins_x, const int num_bins_y, 
-        const T xl, const T yl, const T xh, const T yh, 
-        const T bin_size_x, const T bin_size_y, 
-        const int num_impacted_bins_x, const int num_impacted_bins_y, 
-        DensityOp computeDensityFunc, 
-        T* density_map_tensor) 
-=======
 /// @brief An unrolled way to compute the density map. 
 /// Currently it is not as efficient as computeTriangleDensityMap, 
 /// it has the potential to be better. 
@@ -160,27 +89,11 @@
     T *density_map_tensor,
     const int *sorted_node_map ///< can be NULL if not sorted 
     )
->>>>>>> d47022b9
 {
     int index = blockIdx.x * blockDim.y + threadIdx.y;
     if (index < num_nodes)
     {
-<<<<<<< HEAD
-        // stretch node size to bin size 
-        T node_size_x = max(bin_size_x*SQRT2, node_size_x_tensor[i]); 
-        T node_size_y = max(bin_size_y*SQRT2, node_size_y_tensor[i]); 
-        T node_x = x_tensor[i]+node_size_x_tensor[i]/2-node_size_x/2;
-        T node_y = y_tensor[i]+node_size_y_tensor[i]/2-node_size_y/2;
-        T ratio = (node_size_x_tensor[i]*node_size_y_tensor[i]/(node_size_x*node_size_y));
-
-        int bin_index_xl = int((node_x-xl)/bin_size_x);
-        int bin_index_xh = int(((node_x+node_size_x-xl)/bin_size_x))+1; // exclusive 
-        bin_index_xl = max(bin_index_xl, 0); 
-        bin_index_xh = min(bin_index_xh, num_bins_x);
-        //int bin_index_xh = bin_index_xl+num_impacted_bins_x; 
-=======
         int i = (sorted_node_map)? sorted_node_map[index] : index;
->>>>>>> d47022b9
 
         T node_size_x = node_size_x_clamped_tensor[i];
         T node_size_y = node_size_y_clamped_tensor[i];
@@ -344,64 +257,27 @@
 
 template <typename T, typename DensityOp>
 __global__ void computeExactDensityMap(
-<<<<<<< HEAD
-        const T* x_tensor, const T* y_tensor, 
-        const T* node_size_x_tensor, const T* node_size_y_tensor, 
-        const T* bin_center_x_tensor, const T* bin_center_y_tensor, 
-        const int num_nodes, 
-        const int num_bins_x, const int num_bins_y, 
-        const T xl, const T yl, const T xh, const T yh, 
-        const T bin_size_x, const T bin_size_y, 
-        const int num_impacted_bins_x, const int num_impacted_bins_y, 
-        bool fixed_node_flag, 
+        const T *x_tensor, const T *y_tensor,
+        const T *node_size_x_tensor, const T *node_size_y_tensor,
+        const T *bin_center_x_tensor, const T *bin_center_y_tensor,
+        const int num_nodes,
+        const int num_bins_x, const int num_bins_y,
+        const T xl, const T yl, const T xh, const T yh,
+        const T bin_size_x, const T bin_size_y,
+        const int num_impacted_bins_x, const int num_impacted_bins_y,
+        bool fixed_node_flag,
         DensityOp computeDensityFunc, 
-        T* density_map_tensor) 
-=======
-    const T *x_tensor, const T *y_tensor,
-    const T *node_size_x_tensor, const T *node_size_y_tensor,
-    const T *bin_center_x_tensor, const T *bin_center_y_tensor,
-    const int num_nodes,
-    const int num_bins_x, const int num_bins_y,
-    const T xl, const T yl, const T xh, const T yh,
-    const T bin_size_x, const T bin_size_y,
-    const int num_impacted_bins_x, const int num_impacted_bins_y,
-    bool fixed_node_flag,
-    T *density_map_tensor)
->>>>>>> d47022b9
+        T *density_map_tensor
+        )
 {
     int i = blockIdx.x * blockDim.x + threadIdx.x;
     // rank-one update density map
     if (i < num_nodes * num_impacted_bins_x * num_impacted_bins_y)
     {
-<<<<<<< HEAD
-        int node_id = i/(num_impacted_bins_x*num_impacted_bins_y);
-        int residual_index = i-node_id*num_impacted_bins_x*num_impacted_bins_y;
-        // x direction 
-        int bin_index_xl = int((x_tensor[node_id]-xl)/bin_size_x);
-=======
-        // density overflow function
-        auto computeDensityFunc = [](T x, T node_size, T bin_center, T bin_size, T l, T h, bool flag) {
-            T bin_xl = bin_center - bin_size / 2;
-            T bin_xh = bin_center + bin_size / 2;
-            if (!flag) // only for movable nodes
-            {
-                // if a node is out of boundary, count in the nearest bin
-                if (bin_xl <= l) // left most bin
-                {
-                    bin_xl = min(bin_xl, x);
-                }
-                if (bin_xh >= h) // right most bin
-                {
-                    bin_xh = max(bin_xh, x + node_size);
-                }
-            }
-            return max(T(0.0), min(x + node_size, bin_xh) - max(x, bin_xl));
-        };
         int node_id = i / (num_impacted_bins_x * num_impacted_bins_y);
         int residual_index = i - node_id * num_impacted_bins_x * num_impacted_bins_y;
         // x direction
         int bin_index_xl = int((x_tensor[node_id] - xl) / bin_size_x);
->>>>>>> d47022b9
         bin_index_xl = max(bin_index_xl, 0);
         int k = bin_index_xl + int(residual_index / num_impacted_bins_y);
         if (k + 1 > num_bins_x)
@@ -444,19 +320,6 @@
     // dim3 blockSize(4, thread_count, 1);
     dim3 blockSize(2, 2, thread_count);
 
-<<<<<<< HEAD
-    computeTriangleDensityMap<<<block_count, thread_count, 0, stream_movable>>>(
-            x_tensor, y_tensor, 
-            node_size_x_tensor, node_size_y_tensor, 
-            bin_center_x_tensor, bin_center_y_tensor, 
-            num_movable_nodes, 
-            num_bins_x, num_bins_y, 
-            xl, yl, xh, yh, 
-            bin_size_x, bin_size_y, 
-            num_movable_impacted_bins_x, num_movable_impacted_bins_y, 
-            TriangleDensity<T>(), 
-            density_map_tensor);
-=======
     int block_count = (num_movable_nodes - 1 + thread_count) / thread_count;
     computeTriangleDensityMap<<<block_count, blockSize>>>(
         x_tensor, y_tensor,
@@ -470,10 +333,10 @@
         bin_size_x / 2, bin_size_y / 2,
         bin_size_x, bin_size_y,
         1 / bin_size_x, 1 / bin_size_y,
+        TriangleDensity<T>(), 
         density_map_tensor,
         sorted_node_map
         );
->>>>>>> d47022b9
 
     if (num_filler_nodes)
     {
@@ -488,23 +351,6 @@
             return 1;
         }
 
-<<<<<<< HEAD
-        computeTriangleDensityMap<<<block_count, thread_count, 0, stream_filler>>>(
-                x_tensor+num_nodes-num_filler_nodes, y_tensor+num_nodes-num_filler_nodes, 
-                node_size_x_tensor+num_nodes-num_filler_nodes, node_size_y_tensor+num_nodes-num_filler_nodes, 
-                bin_center_x_tensor, bin_center_y_tensor, 
-                num_filler_nodes, 
-                num_bins_x, num_bins_y, 
-                xl, yl, xh, yh, 
-                bin_size_x, bin_size_y, 
-                num_filler_impacted_bins_x, num_filler_impacted_bins_y, 
-                TriangleDensity<T>(), 
-                density_map_tensor);
-
-        status = cudaStreamDestroy(stream_filler); 
-        stream_filler = 0; 
-        if (status != cudaSuccess) 
-=======
         int num_physical_nodes = num_nodes - num_filler_nodes;
         block_count = (num_filler_nodes - 1 + thread_count) / thread_count;
         computeTriangleDensityMap<<<block_count, blockSize, 0, stream_filler>>>(
@@ -519,13 +365,13 @@
             bin_size_x / 2, bin_size_y / 2,
             bin_size_x, bin_size_y,
             1 / bin_size_x, 1 / bin_size_y,
+            TriangleDensity<T>(), 
             density_map_tensor, 
             NULL
             );
 
         status = cudaStreamDestroy(stream_filler);
         if (status != cudaSuccess)
->>>>>>> d47022b9
         {
             printf("stream_filler destroy failed\n");
             fflush(stdout);
@@ -553,21 +399,6 @@
     int block_count = (num_nodes * num_impacted_bins_x * num_impacted_bins_y - 1 + thread_count) / thread_count;
 
     computeExactDensityMap<<<block_count, thread_count>>>(
-<<<<<<< HEAD
-            x_tensor, y_tensor, 
-            node_size_x_tensor, node_size_y_tensor, 
-            bin_center_x_tensor, bin_center_y_tensor, 
-            num_nodes, 
-            num_bins_x, num_bins_y, 
-            xl, yl, xh, yh, 
-            bin_size_x, bin_size_y, 
-            num_impacted_bins_x, num_impacted_bins_y, 
-            fixed_node_flag, 
-            ExactDensity<T>(), 
-            density_map_tensor);
-
-    return 0; 
-=======
         x_tensor, y_tensor,
         node_size_x_tensor, node_size_y_tensor,
         bin_center_x_tensor, bin_center_y_tensor,
@@ -577,10 +408,10 @@
         bin_size_x, bin_size_y,
         num_impacted_bins_x, num_impacted_bins_y,
         fixed_node_flag,
+        ExactDensity<T>(), 
         density_map_tensor);
 
     return 0;
->>>>>>> d47022b9
 }
 
 #define REGISTER_KERNEL_LAUNCHER(T)                                                   \
