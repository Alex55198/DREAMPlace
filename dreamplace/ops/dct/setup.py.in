--- conflicted
+++ resolved
@@ -7,6 +7,7 @@
 
 import os
 from setuptools import setup
+import copy
 import torch
 from torch.utils.cpp_extension import BuildExtension, CppExtension, CUDAExtension
 
@@ -48,8 +49,6 @@
             add_prefix('dct_lee.cpp')
             ],
         include_dirs=include_dirs,
-<<<<<<< HEAD
-=======
         library_dirs=lib_dirs,
         libraries=libs,
         extra_compile_args={
@@ -60,7 +59,6 @@
             add_prefix('dct2_fft2.cpp')
             ],
         include_dirs=include_dirs,
->>>>>>> d47022b9
         library_dirs=lib_dirs,
         libraries=libs,
         extra_compile_args={
@@ -94,8 +92,6 @@
                     add_prefix('dst_cuda_kernel.cu')
                     ],
                 include_dirs=include_dirs,
-<<<<<<< HEAD
-=======
                 library_dirs=lib_dirs,
                 libraries=libs,
                 extra_compile_args={
@@ -108,7 +104,6 @@
                     add_prefix('dct2_fft2_cuda_kernel.cu')
                     ],
                 include_dirs=include_dirs,
->>>>>>> d47022b9
                 library_dirs=lib_dirs,
                 libraries=libs,
                 extra_compile_args={
