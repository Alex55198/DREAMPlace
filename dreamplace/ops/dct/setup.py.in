--- conflicted
+++ resolved
@@ -38,15 +38,9 @@
         library_dirs=lib_dirs,
         libraries=libs,
         extra_compile_args={
-<<<<<<< HEAD
                     'cxx' : [torch_major_version, torch_minor_version, '-fopenmp']
                     }), 
     CppExtension('dct_lee_cpp', 
-=======
-                    'cxx' : [torch_major_version, torch_minor_version]
-                    }),
-    CppExtension('dct_lee_cpp',
->>>>>>> 2f9ac8d5
         [
             add_prefix('dct_lee.cpp')
             ],
