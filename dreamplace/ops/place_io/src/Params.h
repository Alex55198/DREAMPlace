--- conflicted
+++ resolved
@@ -17,18 +17,8 @@
 
 DREAMPLACE_BEGIN_NAMESPACE
 
-<<<<<<< HEAD
 /// placement solution format 
 enum SolutionFileFormat 
-=======
-enum PlaceConfig
-{
-    NORMAL, // for normal placement
-    ICCAD // for iccad contest
-};
-/// placement solution format
-enum SolutionFileFormat
->>>>>>> 2f9ac8d5
 {
     DEF, // full DEF format
     DEFSIMPLE, // simplified DEF format with only component positions
@@ -36,12 +26,7 @@
     BOOKSHELFALL // write .nodes, .nets, ... in bookshlef format
 };
 
-<<<<<<< HEAD
 /// convert enums to string 
-=======
-/// convert enums to string
-extern std::string toString(PlaceConfig pc);
->>>>>>> 2f9ac8d5
 extern std::string toString(SolutionFileFormat ff);
 
 /// an extension for UserParam
@@ -76,14 +61,7 @@
     /// print welcome message
     virtual void printWelcome() const;
 
-<<<<<<< HEAD
     /// LEF/DEF input files 
-=======
-    /// NORMAL, ICCAD
-    PlaceConfig placeConfig;
-
-    /// LEF/DEF input files
->>>>>>> 2f9ac8d5
     std::vector<std::string> vLefInput;
     std::string defInput;
     std::string verilogInput;
@@ -135,12 +113,6 @@
     protected:
         /// read command line options
         bool readNormal(int argc, char** argv, UserParamExtHelper const& helper);
-<<<<<<< HEAD
-=======
-        /// read iccad contest commands
-        bool readICCAD(int argc, char** argv, UserParamExtHelper const& helper);
-
->>>>>>> 2f9ac8d5
 };
 
 DREAMPLACE_END_NAMESPACE
