--- conflicted
+++ resolved
@@ -94,26 +94,7 @@
     at::Tensor xy_max = at::full({2, num_nets}, std::numeric_limits<V>::min(), at::CUDA(at::kInt));
     at::Tensor xy_min = at::full({2, num_nets}, std::numeric_limits<V>::max(), at::CUDA(at::kInt));
 
-<<<<<<< HEAD
     DREAMPLACE_DISPATCH_FLOATING_TYPES(pos.type(), "computeWeightedAverageWirelengthCudaAtomicLauncher", [&] {
-            computeWeightedAverageWirelengthCudaAtomicLauncher<scalar_t, V>(
-                    pos.data<scalar_t>(), pos.data<scalar_t>()+num_pins, 
-                    pin2net_map.data<int>(), 
-                    net_mask.data<unsigned char>(), 
-                    num_nets, 
-                    num_pins, 
-                    gamma.data<scalar_t>(), 
-                    exp_xy.data<scalar_t>(), exp_nxy.data<scalar_t>(), 
-                    exp_xy_sum.data<scalar_t>(), exp_nxy_sum.data<scalar_t>(),
-                    xyexp_xy_sum.data<scalar_t>(), xyexp_nxy_sum.data<scalar_t>(), 
-                    xy_max.data<V>(), xy_min.data<V>(), 
-                    partial_wl.data<scalar_t>(), 
-                    nullptr, 
-                    nullptr, nullptr
-                    );
-            });
-=======
-    AT_DISPATCH_FLOATING_TYPES(pos.type(), "computeWeightedAverageWirelengthCudaAtomicLauncher", [&] {
         computeWeightedAverageWirelengthCudaAtomicLauncher<scalar_t, V>(
             pos.data<scalar_t>(), // x then y
             pin2net_map.data<int>(),
@@ -131,7 +112,6 @@
             nullptr,
             nullptr, nullptr);
     });
->>>>>>> d47022b9
 
     if (net_weights.numel())
     {
