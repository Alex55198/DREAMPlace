/**
 * @file   src/weighted_average_wirelength.cpp
 * @author Yibo Lin
 * @date   Jun 2018
 * @brief  Compute weighted-average wirelength and gradient according to e-place
 */
#include "utility/src/torch.h"
#include "utility/src/Msg.h"

DREAMPLACE_BEGIN_NAMESPACE

template <typename T>
int computeWeightedAverageWirelengthLauncher(
    const T *x, const T *y,
    const int *pin2net_map,
    const int *flat_netpin,
    const int *netpin_start,
    const unsigned char *net_mask,
    int num_nets,
    int num_pins,
    const T *inv_gamma,
    T *exp_xy, T *exp_nxy,
    T *exp_xy_sum, T *exp_nxy_sum,
    T *xyexp_xy_sum, T *xyexp_nxy_sum,
    T *wl,
    const T *grad_tensor,
    int num_threads,
    T *grad_x_tensor, T *grad_y_tensor);

/// @brief add net weights to gradient
template <typename T>
void integrateNetWeightsLauncher(
    const int *flat_netpin,
    const int *netpin_start,
    const unsigned char *net_mask,
    const T *net_weights,
    T *grad_x_tensor, T *grad_y_tensor,
    int num_nets,
    int num_threads);

#define CHECK_FLAT(x) AT_ASSERTM(!x.is_cuda() && x.ndimension() == 1, #x " must be a flat tensor on CPU")
#define CHECK_EVEN(x) AT_ASSERTM((x.numel() & 1) == 0, #x " must have even number of elements")
#define CHECK_CONTIGUOUS(x) AT_ASSERTM(x.is_contiguous(), #x " must be contiguous")

/// @brief Compute weighted-average wirelength according to e-place
///     \sum(x*exp(x/gamma)) / \sum(exp(x/gamma)) - \sum(x*exp(-x/gamma)) / \sum(exp(-x/gamma))
/// @param pos cell locations, array of x locations and then y locations
/// @param flat_netpin similar to the JA array in CSR format, which is flattened from the net2pin map (array of array)
/// @param netpin_start similar to the IA array in CSR format, IA[i+1]-IA[i] is the number of pins in each net, the length of IA is number of nets + 1
/// @param net_weights weight of nets
/// @param net_mask an array to record whether compute the where for a net or not
/// @param inv_gamma a scalar tensor for the parameter in the equation
std::vector<at::Tensor> weighted_average_wirelength_forward(
    at::Tensor pos,
    at::Tensor flat_netpin,
    at::Tensor netpin_start,
    at::Tensor net_weights,
    at::Tensor net_mask,
    at::Tensor inv_gamma,
    int num_threads)
{
    CHECK_FLAT(pos);
    CHECK_EVEN(pos);
    CHECK_CONTIGUOUS(pos);
    CHECK_FLAT(flat_netpin);
    CHECK_CONTIGUOUS(flat_netpin);
    CHECK_FLAT(netpin_start);
    CHECK_CONTIGUOUS(netpin_start);
    CHECK_FLAT(net_weights);
    CHECK_CONTIGUOUS(net_weights);
    CHECK_FLAT(net_mask);
    CHECK_CONTIGUOUS(net_mask);

    int num_nets = netpin_start.numel() - 1;
    int num_pins = pos.numel() / 2;

    at::Tensor exp_xy = at::empty_like(pos);
    at::Tensor exp_nxy = at::empty_like(pos);
    at::Tensor exp_xy_sum = at::zeros({2, num_nets}, pos.options());
    at::Tensor exp_nxy_sum = at::zeros({2, num_nets}, pos.options());
    at::Tensor xyexp_xy_sum = at::zeros({2, num_nets}, pos.options());
    at::Tensor xyexp_nxy_sum = at::zeros({2, num_nets}, pos.options());
    at::Tensor wl = at::zeros({num_nets}, pos.options());

<<<<<<< HEAD
    DREAMPLACE_DISPATCH_FLOATING_TYPES(pos.type(), "computeWeightedAverageWirelengthLauncher", [&] {
            computeWeightedAverageWirelengthLauncher<scalar_t>(
                    pos.data<scalar_t>(), pos.data<scalar_t>()+pos.numel()/2, 
                    flat_netpin.data<int>(), 
                    netpin_start.data<int>(), 
                    net_mask.data<unsigned char>(), 
                    num_nets, 
                    gamma.data<scalar_t>(), 
                    wl.data<scalar_t>(), 
                    nullptr, 
                    num_threads, 
                    nullptr, nullptr
                    );
            });
=======
    AT_DISPATCH_FLOATING_TYPES(pos.type(), "computeWeightedAverageWirelengthLauncher", [&] {
        computeWeightedAverageWirelengthLauncher<scalar_t>(
            pos.data<scalar_t>(), pos.data<scalar_t>() + pos.numel() / 2,
            nullptr,
            flat_netpin.data<int>(),
            netpin_start.data<int>(),
            net_mask.data<unsigned char>(),
            num_nets,
            num_pins,
            inv_gamma.data<scalar_t>(),
            exp_xy.data<scalar_t>(), exp_nxy.data<scalar_t>(),
            exp_xy_sum.data<scalar_t>(), exp_nxy_sum.data<scalar_t>(),
            xyexp_xy_sum.data<scalar_t>(), xyexp_nxy_sum.data<scalar_t>(),
            wl.data<scalar_t>(),
            nullptr,
            num_threads,
            nullptr, nullptr);
    });
    
>>>>>>> d47022b9
    if (net_weights.numel())
    {
        wl.mul_(net_weights);
    }

    return {wl.sum(), exp_xy, exp_nxy, exp_xy_sum, exp_nxy_sum, xyexp_xy_sum, xyexp_nxy_sum};
}

/// @brief Compute gradient
/// @param grad_pos input gradient from backward propagation
/// @param pos locations of pins
/// @param flat_netpin similar to the JA array in CSR format, which is flattened from the net2pin map (array of array)
/// @param netpin_start similar to the IA array in CSR format, IA[i+1]-IA[i] is the number of pins in each net, the length of IA is number of nets + 1
/// @param net_weights weight of nets
/// @param net_mask an array to record whether compute the where for a net or not
/// @param inv_gamma a scalar tensor for the parameter in the equation
at::Tensor weighted_average_wirelength_backward(
    at::Tensor grad_pos,
    at::Tensor pos,
    at::Tensor exp_xy, at::Tensor exp_nxy,
    at::Tensor exp_xy_sum, at::Tensor exp_nxy_sum,
    at::Tensor xyexp_xy_sum, at::Tensor xyexp_nxy_sum,
    at::Tensor flat_netpin,
    at::Tensor netpin_start,
    at::Tensor pin2net_map,
    at::Tensor net_weights,
    at::Tensor net_mask,
    at::Tensor inv_gamma,
    int num_threads)
{
    CHECK_FLAT(pos);
    CHECK_EVEN(pos);
    CHECK_CONTIGUOUS(pos);
    CHECK_FLAT(flat_netpin);
    CHECK_CONTIGUOUS(flat_netpin);
    CHECK_FLAT(netpin_start);
    CHECK_CONTIGUOUS(netpin_start);
    CHECK_FLAT(net_weights);
    CHECK_CONTIGUOUS(net_weights);
    CHECK_FLAT(net_mask);
    CHECK_CONTIGUOUS(net_mask);
    CHECK_FLAT(pin2net_map);
    CHECK_CONTIGUOUS(pin2net_map);

    at::Tensor grad_out = at::zeros_like(pos);

<<<<<<< HEAD
    DREAMPLACE_DISPATCH_FLOATING_TYPES(pos.type(), "computeWeightedAverageWirelengthLauncher", [&] {
            computeWeightedAverageWirelengthLauncher<scalar_t>(
                    pos.data<scalar_t>(), pos.data<scalar_t>()+pos.numel()/2, 
                    flat_netpin.data<int>(), 
                    netpin_start.data<int>(), 
                    net_mask.data<unsigned char>(), 
                    netpin_start.numel()-1, 
                    gamma.data<scalar_t>(), 
                    nullptr, 
                    grad_pos.data<scalar_t>(), 
                    num_threads, 
                    grad_out.data<scalar_t>(), grad_out.data<scalar_t>()+pos.numel()/2
                    );
            if (net_weights.numel())
            {
                integrateNetWeightsLauncher<scalar_t>(
                    flat_netpin.data<int>(), 
                    netpin_start.data<int>(), 
                    net_mask.data<unsigned char>(), 
                    net_weights.data<scalar_t>(), 
                    grad_out.data<scalar_t>(), grad_out.data<scalar_t>()+pos.numel()/2, 
                    netpin_start.numel()-1, 
                    num_threads
                    );
            }
            });
    return grad_out; 
=======
    AT_DISPATCH_FLOATING_TYPES(pos.type(), "computeWeightedAverageWirelengthLauncher", [&] {
        computeWeightedAverageWirelengthLauncher<scalar_t>(
            pos.data<scalar_t>(), pos.data<scalar_t>() + pos.numel() / 2,
            pin2net_map.data<int>(),
            flat_netpin.data<int>(),
            netpin_start.data<int>(),
            net_mask.data<unsigned char>(),
            netpin_start.numel() - 1,
            pos.numel() / 2,
            inv_gamma.data<scalar_t>(),
            exp_xy.data<scalar_t>(), exp_nxy.data<scalar_t>(),
            exp_xy_sum.data<scalar_t>(), exp_nxy_sum.data<scalar_t>(),
            xyexp_xy_sum.data<scalar_t>(), xyexp_nxy_sum.data<scalar_t>(),
            nullptr,
            grad_pos.data<scalar_t>(),
            num_threads,
            grad_out.data<scalar_t>(), grad_out.data<scalar_t>() + pos.numel() / 2);
        if (net_weights.numel())
        {
            integrateNetWeightsLauncher<scalar_t>(
                flat_netpin.data<int>(),
                netpin_start.data<int>(),
                net_mask.data<unsigned char>(),
                net_weights.data<scalar_t>(),
                grad_out.data<scalar_t>(), grad_out.data<scalar_t>() + pos.numel() / 2,
                netpin_start.numel() - 1,
                num_threads);
        }
    });
    return grad_out;
>>>>>>> d47022b9
}

template <typename T>
int computeWeightedAverageWirelengthLauncher(
    const T *x, const T *y,
    const int *pin2net_map,
    const int *flat_netpin,
    const int *netpin_start,
    const unsigned char *net_mask,
    int num_nets,
    int num_pins,
    const T *inv_gamma,
    T *exp_xy, T *exp_nxy,
    T *exp_xy_sum, T *exp_nxy_sum,
    T *xyexp_xy_sum, T *xyexp_nxy_sum,
    T *wl,
    const T *grad_tensor,
    int num_threads,
    T *grad_x_tensor, T *grad_y_tensor)
{
    if (grad_tensor)
    {
        int chunk_size = std::max(int(num_pins / num_threads / 16), 1);
#pragma omp parallel for num_threads(num_threads) schedule(dynamic, chunk_size)
        for (int i = 0; i < num_pins; ++i)
        {
            int net_id = pin2net_map[i];
            if (net_mask[net_id])
            {
                grad_x_tensor[i] = (*grad_tensor) * 
                                   (((1 + (*inv_gamma) * x[i]) * exp_xy_sum[net_id] - (*inv_gamma) * xyexp_xy_sum[net_id]) / (exp_xy_sum[net_id] * exp_xy_sum[net_id]) * exp_xy[i] 
                                  - ((1 - (*inv_gamma) * x[i]) * exp_nxy_sum[net_id] + (*inv_gamma) * xyexp_nxy_sum[net_id]) / (exp_nxy_sum[net_id] * exp_nxy_sum[net_id]) * exp_nxy[i]);

                net_id += num_nets;
                int pin_id = i + num_pins;
                grad_y_tensor[i] = (*grad_tensor) * 
                                   (((1 + (*inv_gamma) * y[i]) * exp_xy_sum[net_id] - (*inv_gamma) * xyexp_xy_sum[net_id]) / (exp_xy_sum[net_id] * exp_xy_sum[net_id]) * exp_xy[pin_id] 
                                  - ((1 - (*inv_gamma) * y[i]) * exp_nxy_sum[net_id] + (*inv_gamma) * xyexp_nxy_sum[net_id]) / (exp_nxy_sum[net_id] * exp_nxy_sum[net_id]) * exp_nxy[pin_id]);
            }
        }
    }
    else
    {
        int chunk_size = std::max(int(num_nets / num_threads / 16), 1);
#pragma omp parallel for num_threads(num_threads) schedule(dynamic, chunk_size)
        for (int i = 0; i < num_nets; ++i)
        {
            if (!net_mask[i])
            {
                continue;
            }

            int x_index = i;
            int y_index = i + num_nets;

            //int degree = netpin_start[i+1]-netpin_start[i];
            T x_max = -std::numeric_limits<T>::max();
            T x_min = std::numeric_limits<T>::max();
            T y_max = -std::numeric_limits<T>::max();
            T y_min = std::numeric_limits<T>::max();
            for (int j = netpin_start[i]; j < netpin_start[i + 1]; ++j)
            {
                T xx = x[flat_netpin[j]];
                x_max = std::max(xx, x_max);
                x_min = std::min(xx, x_min);
                T yy = y[flat_netpin[j]];
                y_max = std::max(yy, y_max);
                y_min = std::min(yy, y_min);
            }

            for (int j = netpin_start[i]; j < netpin_start[i + 1]; ++j)
            {
                int pin_id = flat_netpin[j];
                exp_xy[pin_id] = exp((x[pin_id] - x_max) * (*inv_gamma));
                exp_nxy[pin_id] = exp(-(x[pin_id] - x_min) * (*inv_gamma));
                exp_xy_sum[x_index] += exp_xy[pin_id];
                exp_nxy_sum[x_index] += exp_nxy[pin_id];
                xyexp_xy_sum[x_index] += x[pin_id] * exp_xy[pin_id];
                xyexp_nxy_sum[x_index] += x[pin_id] * exp_nxy[pin_id];

                pin_id += num_pins;
                exp_xy[pin_id] = exp((x[pin_id] - y_max) * (*inv_gamma));
                exp_nxy[pin_id] = exp(-(x[pin_id] - y_min) * (*inv_gamma));
                exp_xy_sum[y_index] += exp_xy[pin_id];
                exp_nxy_sum[y_index] += exp_nxy[pin_id];
                xyexp_xy_sum[y_index] += x[pin_id] * exp_xy[pin_id];
                xyexp_nxy_sum[y_index] += x[pin_id] * exp_nxy[pin_id];
            }

            wl[i] = xyexp_xy_sum[x_index] / exp_xy_sum[x_index] - xyexp_nxy_sum[x_index] / exp_nxy_sum[x_index] +
                    xyexp_xy_sum[y_index] / exp_xy_sum[y_index] - xyexp_nxy_sum[y_index] / exp_nxy_sum[y_index];
        }
    }

    return 0;
}

template <typename T>
void integrateNetWeightsLauncher(
    const int *flat_netpin,
    const int *netpin_start,
    const unsigned char *net_mask,
    const T *net_weights,
    T *grad_x_tensor, T *grad_y_tensor,
    int num_nets,
    int num_threads)
{
#pragma omp parallel for num_threads(num_threads)
    for (int net_id = 0; net_id < num_nets; ++net_id)
    {
        if (net_mask[net_id])
        {
            T weight = net_weights[net_id];
            for (int j = netpin_start[net_id]; j < netpin_start[net_id + 1]; ++j)
            {
                int pin_id = flat_netpin[j];
                grad_x_tensor[pin_id] *= weight;
                grad_y_tensor[pin_id] *= weight;
            }
        }
    }
}

DREAMPLACE_END_NAMESPACE

PYBIND11_MODULE(TORCH_EXTENSION_NAME, m)
{
    m.def("forward", &DREAMPLACE_NAMESPACE::weighted_average_wirelength_forward, "WeightedAverageWirelength forward");
    m.def("backward", &DREAMPLACE_NAMESPACE::weighted_average_wirelength_backward, "WeightedAverageWirelength backward");
}<|MERGE_RESOLUTION|>--- conflicted
+++ resolved
@@ -82,23 +82,7 @@
     at::Tensor xyexp_nxy_sum = at::zeros({2, num_nets}, pos.options());
     at::Tensor wl = at::zeros({num_nets}, pos.options());
 
-<<<<<<< HEAD
     DREAMPLACE_DISPATCH_FLOATING_TYPES(pos.type(), "computeWeightedAverageWirelengthLauncher", [&] {
-            computeWeightedAverageWirelengthLauncher<scalar_t>(
-                    pos.data<scalar_t>(), pos.data<scalar_t>()+pos.numel()/2, 
-                    flat_netpin.data<int>(), 
-                    netpin_start.data<int>(), 
-                    net_mask.data<unsigned char>(), 
-                    num_nets, 
-                    gamma.data<scalar_t>(), 
-                    wl.data<scalar_t>(), 
-                    nullptr, 
-                    num_threads, 
-                    nullptr, nullptr
-                    );
-            });
-=======
-    AT_DISPATCH_FLOATING_TYPES(pos.type(), "computeWeightedAverageWirelengthLauncher", [&] {
         computeWeightedAverageWirelengthLauncher<scalar_t>(
             pos.data<scalar_t>(), pos.data<scalar_t>() + pos.numel() / 2,
             nullptr,
@@ -117,7 +101,6 @@
             nullptr, nullptr);
     });
     
->>>>>>> d47022b9
     if (net_weights.numel())
     {
         wl.mul_(net_weights);
@@ -164,36 +147,7 @@
 
     at::Tensor grad_out = at::zeros_like(pos);
 
-<<<<<<< HEAD
     DREAMPLACE_DISPATCH_FLOATING_TYPES(pos.type(), "computeWeightedAverageWirelengthLauncher", [&] {
-            computeWeightedAverageWirelengthLauncher<scalar_t>(
-                    pos.data<scalar_t>(), pos.data<scalar_t>()+pos.numel()/2, 
-                    flat_netpin.data<int>(), 
-                    netpin_start.data<int>(), 
-                    net_mask.data<unsigned char>(), 
-                    netpin_start.numel()-1, 
-                    gamma.data<scalar_t>(), 
-                    nullptr, 
-                    grad_pos.data<scalar_t>(), 
-                    num_threads, 
-                    grad_out.data<scalar_t>(), grad_out.data<scalar_t>()+pos.numel()/2
-                    );
-            if (net_weights.numel())
-            {
-                integrateNetWeightsLauncher<scalar_t>(
-                    flat_netpin.data<int>(), 
-                    netpin_start.data<int>(), 
-                    net_mask.data<unsigned char>(), 
-                    net_weights.data<scalar_t>(), 
-                    grad_out.data<scalar_t>(), grad_out.data<scalar_t>()+pos.numel()/2, 
-                    netpin_start.numel()-1, 
-                    num_threads
-                    );
-            }
-            });
-    return grad_out; 
-=======
-    AT_DISPATCH_FLOATING_TYPES(pos.type(), "computeWeightedAverageWirelengthLauncher", [&] {
         computeWeightedAverageWirelengthLauncher<scalar_t>(
             pos.data<scalar_t>(), pos.data<scalar_t>() + pos.numel() / 2,
             pin2net_map.data<int>(),
@@ -223,7 +177,6 @@
         }
     });
     return grad_out;
->>>>>>> d47022b9
 }
 
 template <typename T>
