#include <stdio.h>
#include <math.h>
#include <float.h>
#include "cuda_runtime.h"
#include "utility/src/Msg.h"

DREAMPLACE_BEGIN_NAMESPACE

template <typename T>
void printArray(const T* x, const int n, const char* str)
{
    printf("%s[%d] = ", str, n);
    T* host_x = (T*)malloc(n*sizeof(T));
    if (host_x == NULL)
    {
        printf("failed to allocate memory on CPU\n");
        return;
    }
    cudaMemcpy(host_x, x, n*sizeof(T), cudaMemcpyDeviceToHost);
    for (int i = 0; i < n; ++i)
    {
        printf("%g ", double(host_x[i]));
    }
    printf("\n");

    free(host_x);
}

template <typename T>
void printScalar(const T& x, const char* str)
{
    printf("%s = ", str);
    T* host_x = (T*)malloc(sizeof(T));
    if (host_x == NULL)
    {
        printf("failed to allocate memory on CPU\n");
        return;
    }
    cudaMemcpy(host_x, &x, sizeof(T), cudaMemcpyDeviceToHost);
    printf("%g\n", double(*host_x));

    free(host_x);
}

template <typename T>
__global__ void fillArray(T* x, const int n, const T v)
{
    //for (int i = blockIdx.x * blockDim.x + threadIdx.x; i < n; i += blockDim.x * gridDim.x)
    int i  = blockIdx.x * blockDim.x + threadIdx.x;
    if (i < n)
    {
        x[i] = v;
    }
}

template <typename T>
__global__ void computeHPWL(
<<<<<<< HEAD
        const T* x, const T* y, 
        const int* flat_netpin, 
        const int* netpin_start, 
        const unsigned char* net_mask, 
=======
        const T* x,
        const int* flat_netpin,
        const int* netpin_start,
        const unsigned char* net_mask,
>>>>>>> d47022b9
        int num_nets,
        T* partial_hpwl
        )
{
    int i = blockIdx.x * blockDim.x + threadIdx.x;
    if (i < num_nets)
    {
        T max_x = -FLT_MAX;
        T min_x = FLT_MAX;
        T max_y = -FLT_MAX;
        T min_y = FLT_MAX;

        if (net_mask[i])
        {
            for (int j = netpin_start[i]; j < netpin_start[i+1]; ++j)
            {
                int k = flat_netpin[j];
                T xx = x[k]; 
                T yy = y[k]; 
                min_x = min(min_x, xx);
                max_x = max(max_x, xx);
                min_y = min(min_y, yy);
                max_y = max(max_y, yy);
            }
<<<<<<< HEAD
            partial_hpwl[i] = max_x-min_x; 
            partial_hpwl[i+num_nets] = max_y-min_y; 
=======
            partial_hpwl[i] = max_x-min_x;
>>>>>>> d47022b9
        }
        else
        {
<<<<<<< HEAD
            partial_hpwl[i] = 0; 
            partial_hpwl[i+num_nets] = 0; 
=======
            partial_hpwl[i] = 0;
>>>>>>> d47022b9
        }
    }
}

template <typename T>
int computeHPWLCudaLauncher(
        const T* x, const T* y,
        const int* flat_netpin,
        const int* netpin_start,
        const unsigned char* net_mask,
        int num_nets,
        T* partial_hpwl
        )
{
<<<<<<< HEAD
    const int thread_count = 512; 

    computeHPWL<<<(num_nets+thread_count-1) / thread_count, thread_count>>>(
            x, y,
            flat_netpin, 
            netpin_start, 
            net_mask, 
=======
    const int thread_count = 512;
    const int block_count_nets = (num_nets + thread_count - 1) / thread_count;

    cudaError_t status;
    cudaStream_t stream_y;
    status = cudaStreamCreate(&stream_y);
    if (status != cudaSuccess)
    {
        printf("cudaStreamCreate failed for stream_y\n");
        fflush(stdout);
        return 1;
    }

    computeHPWL<<<block_count_nets, thread_count>>>(
            x,
            flat_netpin,
            netpin_start,
            net_mask,
>>>>>>> d47022b9
            num_nets,
            partial_hpwl
            );

<<<<<<< HEAD
=======
    computeHPWL<<<block_count_nets, thread_count, 0, stream_y>>>(
            y,
            flat_netpin,
            netpin_start,
            net_mask,
            num_nets,
            partial_hpwl+num_nets
            );

    /* destroy stream */
    status = cudaStreamDestroy(stream_y);
    if (status != cudaSuccess)
    {
        printf("stream_y destroy failed\n");
        fflush(stdout);
        return 1;
    }

>>>>>>> d47022b9
    //printArray(partial_hpwl, num_nets, "partial_hpwl");

    // I move out the summation to use ATen
    // significant speedup is observed
    //sumArray<<<1, 1>>>(partial_hpwl, num_nets, hpwl);

    return 0;
}

// manually instantiate the template function
#define REGISTER_KERNEL_LAUNCHER(type) \
    int instantiateComputeHPWLLauncher(\
        const type* x, const type* y, \
        const int* flat_netpin, \
        const int* netpin_start, \
        const unsigned char* net_mask, \
        int num_nets, \
        type* partial_hpwl \
        ) \
    { \
        return computeHPWLCudaLauncher(x, y, \
                flat_netpin, \
                netpin_start, \
                net_mask, \
                num_nets, \
                partial_hpwl \
                ); \
    }

REGISTER_KERNEL_LAUNCHER(float);
REGISTER_KERNEL_LAUNCHER(double);

DREAMPLACE_END_NAMESPACE<|MERGE_RESOLUTION|>--- conflicted
+++ resolved
@@ -55,17 +55,10 @@
 
 template <typename T>
 __global__ void computeHPWL(
-<<<<<<< HEAD
         const T* x, const T* y, 
         const int* flat_netpin, 
         const int* netpin_start, 
         const unsigned char* net_mask, 
-=======
-        const T* x,
-        const int* flat_netpin,
-        const int* netpin_start,
-        const unsigned char* net_mask,
->>>>>>> d47022b9
         int num_nets,
         T* partial_hpwl
         )
@@ -90,21 +83,13 @@
                 min_y = min(min_y, yy);
                 max_y = max(max_y, yy);
             }
-<<<<<<< HEAD
             partial_hpwl[i] = max_x-min_x; 
             partial_hpwl[i+num_nets] = max_y-min_y; 
-=======
-            partial_hpwl[i] = max_x-min_x;
->>>>>>> d47022b9
         }
         else
         {
-<<<<<<< HEAD
             partial_hpwl[i] = 0; 
             partial_hpwl[i+num_nets] = 0; 
-=======
-            partial_hpwl[i] = 0;
->>>>>>> d47022b9
         }
     }
 }
@@ -119,7 +104,6 @@
         T* partial_hpwl
         )
 {
-<<<<<<< HEAD
     const int thread_count = 512; 
 
     computeHPWL<<<(num_nets+thread_count-1) / thread_count, thread_count>>>(
@@ -127,51 +111,10 @@
             flat_netpin, 
             netpin_start, 
             net_mask, 
-=======
-    const int thread_count = 512;
-    const int block_count_nets = (num_nets + thread_count - 1) / thread_count;
-
-    cudaError_t status;
-    cudaStream_t stream_y;
-    status = cudaStreamCreate(&stream_y);
-    if (status != cudaSuccess)
-    {
-        printf("cudaStreamCreate failed for stream_y\n");
-        fflush(stdout);
-        return 1;
-    }
-
-    computeHPWL<<<block_count_nets, thread_count>>>(
-            x,
-            flat_netpin,
-            netpin_start,
-            net_mask,
->>>>>>> d47022b9
             num_nets,
             partial_hpwl
             );
 
-<<<<<<< HEAD
-=======
-    computeHPWL<<<block_count_nets, thread_count, 0, stream_y>>>(
-            y,
-            flat_netpin,
-            netpin_start,
-            net_mask,
-            num_nets,
-            partial_hpwl+num_nets
-            );
-
-    /* destroy stream */
-    status = cudaStreamDestroy(stream_y);
-    if (status != cudaSuccess)
-    {
-        printf("stream_y destroy failed\n");
-        fflush(stdout);
-        return 1;
-    }
-
->>>>>>> d47022b9
     //printArray(partial_hpwl, num_nets, "partial_hpwl");
 
     // I move out the summation to use ATen
