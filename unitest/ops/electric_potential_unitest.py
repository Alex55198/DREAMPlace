--- conflicted
+++ resolved
@@ -11,10 +11,6 @@
 import torch
 from torch.autograd import Function, Variable
 import os
-<<<<<<< HEAD
-=======
-import imp
->>>>>>> d47022b9
 import sys
 import gzip
 
@@ -500,18 +496,6 @@
         sorted_node_map = sorted_node_map.to(torch.int32).contiguous()
         # test cpu
         custom = electric_potential.ElectricPotential(
-<<<<<<< HEAD
-                    torch.tensor(node_size_x, requires_grad=False, dtype=dtype), torch.tensor(node_size_y, requires_grad=False, dtype=dtype), 
-                    torch.tensor(bin_center_x, requires_grad=False, dtype=dtype), torch.tensor(bin_center_y, requires_grad=False, dtype=dtype), 
-                    target_density=torch.tensor(target_density, requires_grad=False, dtype=dtype), 
-                    xl=xl, yl=yl, xh=xh, yh=yh, 
-                    bin_size_x=bin_size_x, bin_size_y=bin_size_y, 
-                    num_movable_nodes=num_movable_nodes, 
-                    num_terminals=num_terminals, 
-                    num_filler_nodes=num_filler_nodes, 
-                    padding=0
-                    )
-=======
             torch.tensor(node_size_x, requires_grad=False, dtype=dtype), torch.tensor(
                 node_size_y, requires_grad=False, dtype=dtype),
             torch.tensor(bin_center_x, requires_grad=False, dtype=dtype), torch.tensor(
@@ -519,13 +503,12 @@
             target_density=torch.tensor(target_density, requires_grad=False, dtype=dtype),
             xl=xl, yl=yl, xh=xh, yh=yh,
             bin_size_x=bin_size_x, bin_size_y=bin_size_y,
-            num_movable_nodes=num_nodes,
-            num_terminals=0,
-            num_filler_nodes=0,
+            num_movable_nodes=num_movable_nodes,
+            num_terminals=num_terminals,
+            num_filler_nodes=num_filler_nodes,
             padding=0,
             sorted_node_map=sorted_node_map
         )
->>>>>>> d47022b9
 
         pos = Variable(torch.from_numpy(np.concatenate([xx, yy])), requires_grad=True)
         result = custom.forward(pos)
@@ -538,29 +521,17 @@
         # test cuda
         if torch.cuda.device_count():
             custom_cuda = electric_potential.ElectricPotential(
-<<<<<<< HEAD
-                        torch.tensor(node_size_x, requires_grad=False, dtype=dtype).cuda(), torch.tensor(node_size_y, requires_grad=False, dtype=dtype).cuda(), 
-                        torch.tensor(bin_center_x, requires_grad=False, dtype=dtype).cuda(), torch.tensor(bin_center_y, requires_grad=False, dtype=dtype).cuda(), 
-                        target_density=torch.tensor(target_density, requires_grad=False, dtype=dtype).cuda(), 
-                        xl=xl, yl=yl, xh=xh, yh=yh, 
-                        bin_size_x=bin_size_x, bin_size_y=bin_size_y, 
-                        num_movable_nodes=num_movable_nodes, 
-                        num_terminals=num_terminals, 
-                        num_filler_nodes=num_filler_nodes, 
-                        padding=0,
-                        algorithm='atomic'
-=======
                         torch.tensor(node_size_x, requires_grad=False, dtype=dtype).cuda(), torch.tensor(node_size_y, requires_grad=False, dtype=dtype).cuda(),
                         torch.tensor(bin_center_x, requires_grad=False, dtype=dtype).cuda(), torch.tensor(bin_center_y, requires_grad=False, dtype=dtype).cuda(),
                         target_density=torch.tensor(target_density, requires_grad=False, dtype=dtype).cuda(),
                         xl=xl, yl=yl, xh=xh, yh=yh,
                         bin_size_x=bin_size_x, bin_size_y=bin_size_y,
-                        num_movable_nodes=num_nodes,
-                        num_terminals=0,
-                        num_filler_nodes=0,
+                        num_movable_nodes=num_movable_nodes,
+                        num_terminals=num_terminals,
+                        num_filler_nodes=num_filler_nodes,
                         padding=0,
+                        algorithm='atomic', 
                         sorted_node_map=sorted_node_map.cuda()
->>>>>>> d47022b9
                         )
 
             pos = Variable(torch.from_numpy(np.concatenate([xx, yy])).cuda(), requires_grad=True)
@@ -585,7 +556,8 @@
                         num_terminals=num_terminals, 
                         num_filler_nodes=num_filler_nodes, 
                         padding=0,
-                        algorithm='reduce'
+                        algorithm='reduce',
+                        sorted_node_map=sorted_node_map
                         )
 
             pos = Variable(torch.from_numpy(np.concatenate([xx, yy])).cuda(), requires_grad=True)
